--- conflicted
+++ resolved
@@ -21,23 +21,23 @@
 import org.cloudfoundry.client.lib.domain.ApplicationStats;
 import org.cloudfoundry.client.lib.domain.CloudApplication;
 import org.cloudfoundry.client.lib.domain.CloudApplication.DebugMode;
-import org.cloudfoundry.client.lib.domain.CloudSecurityGroup;
 import org.cloudfoundry.client.lib.domain.CloudDomain;
 import org.cloudfoundry.client.lib.domain.CloudEvent;
 import org.cloudfoundry.client.lib.domain.CloudInfo;
 import org.cloudfoundry.client.lib.domain.CloudOrganization;
 import org.cloudfoundry.client.lib.domain.CloudQuota;
 import org.cloudfoundry.client.lib.domain.CloudRoute;
+import org.cloudfoundry.client.lib.domain.CloudSecurityGroup;
 import org.cloudfoundry.client.lib.domain.CloudService;
 import org.cloudfoundry.client.lib.domain.CloudServiceBroker;
 import org.cloudfoundry.client.lib.domain.CloudServiceInstance;
 import org.cloudfoundry.client.lib.domain.CloudServiceOffering;
 import org.cloudfoundry.client.lib.domain.CloudSpace;
 import org.cloudfoundry.client.lib.domain.CloudStack;
+import org.cloudfoundry.client.lib.domain.CloudUser;
 import org.cloudfoundry.client.lib.domain.CrashesInfo;
 import org.cloudfoundry.client.lib.domain.InstancesInfo;
 import org.cloudfoundry.client.lib.domain.Staging;
-import org.cloudfoundry.client.lib.domain.CloudUser;
 import org.cloudfoundry.client.lib.rest.CloudControllerClient;
 import org.cloudfoundry.client.lib.rest.CloudControllerClientFactory;
 import org.springframework.security.oauth2.common.OAuth2AccessToken;
@@ -64,406 +64,6 @@
  */
 public class CloudFoundryClient implements CloudFoundryOperations {
 
-<<<<<<< HEAD
-	private CloudControllerClient cc;
-
-	private CloudInfo info;
-
-	/**
-	 * Construct client for anonymous user. Useful only to get to the '/info' endpoint.
-	 */
-
-	public CloudFoundryClient(URL cloudControllerUrl) {
-		this(null, cloudControllerUrl, null, (HttpProxyConfiguration) null, false);
-	}
-
-	public CloudFoundryClient(URL cloudControllerUrl, boolean trustSelfSignedCerts) {
-		this(null, cloudControllerUrl, null, (HttpProxyConfiguration) null, trustSelfSignedCerts);
-	}
-
-	public CloudFoundryClient(URL cloudControllerUrl, HttpProxyConfiguration httpProxyConfiguration) {
-		this(null, cloudControllerUrl, null, httpProxyConfiguration, false);
-	}
-
-	public CloudFoundryClient(URL cloudControllerUrl, HttpProxyConfiguration httpProxyConfiguration,
-	                          boolean trustSelfSignedCerts) {
-		this(null, cloudControllerUrl, null, httpProxyConfiguration, trustSelfSignedCerts);
-	}
-
-	/**
-	 * Construct client without a default org and space.
-	 */
-
-	public CloudFoundryClient(CloudCredentials credentials, URL cloudControllerUrl) {
-		this(credentials, cloudControllerUrl, null, (HttpProxyConfiguration) null, false);
-	}
-
-	public CloudFoundryClient(CloudCredentials credentials, URL cloudControllerUrl,
-	                          boolean trustSelfSignedCerts) {
-		this(credentials, cloudControllerUrl, null, (HttpProxyConfiguration) null, trustSelfSignedCerts);
-	}
-
-	public CloudFoundryClient(CloudCredentials credentials, URL cloudControllerUrl,
-	                          HttpProxyConfiguration httpProxyConfiguration) {
-		this(credentials, cloudControllerUrl, null, httpProxyConfiguration, false);
-	}
-
-	public CloudFoundryClient(CloudCredentials credentials, URL cloudControllerUrl,
-	                          HttpProxyConfiguration httpProxyConfiguration, boolean trustSelfSignedCerts) {
-		this(credentials, cloudControllerUrl, null, httpProxyConfiguration, trustSelfSignedCerts);
-	}
-
-	/**
-	 * Construct a client with a default CloudSpace.
-	 */
-
-	public CloudFoundryClient(CloudCredentials credentials, URL cloudControllerUrl, CloudSpace sessionSpace) {
-		this(credentials, cloudControllerUrl, sessionSpace, null, false);
-    }
-
-	public CloudFoundryClient(CloudCredentials credentials, URL cloudControllerUrl, CloudSpace sessionSpace,
-	                          boolean trustSelfSignedCerts) {
-		this(credentials, cloudControllerUrl, sessionSpace, null, trustSelfSignedCerts);
-	}
-
-	public CloudFoundryClient(CloudCredentials credentials, URL cloudControllerUrl, CloudSpace sessionSpace,
-	                          HttpProxyConfiguration httpProxyConfiguration) {
-		this(credentials, cloudControllerUrl, sessionSpace, httpProxyConfiguration, false);
-	}
-
-	public CloudFoundryClient(CloudCredentials credentials, URL cloudControllerUrl, CloudSpace sessionSpace,
-	                          HttpProxyConfiguration httpProxyConfiguration, boolean trustSelfSignedCerts) {
-		Assert.notNull(cloudControllerUrl, "URL for cloud controller cannot be null");
-		CloudControllerClientFactory cloudControllerClientFactory =
-				new CloudControllerClientFactory(httpProxyConfiguration, trustSelfSignedCerts);
-		this.cc = cloudControllerClientFactory.newCloudController(cloudControllerUrl, credentials, sessionSpace);
-	}
-
-	/**
-	 * Construct a client with a default space name and org name.
-	 */
-
-	public CloudFoundryClient(CloudCredentials credentials, URL cloudControllerUrl, String orgName, String spaceName) {
-		this(credentials, cloudControllerUrl, orgName, spaceName, null, false);
-	}
-
-	public CloudFoundryClient(CloudCredentials credentials, URL cloudControllerUrl, String orgName, String spaceName,
-	                          boolean trustSelfSignedCerts) {
-		this(credentials, cloudControllerUrl, orgName, spaceName, null, trustSelfSignedCerts);
-	}
-
-	public CloudFoundryClient(CloudCredentials credentials, URL cloudControllerUrl, String orgName, String spaceName,
-							  HttpProxyConfiguration httpProxyConfiguration) {
-		this(credentials, cloudControllerUrl, orgName, spaceName, httpProxyConfiguration, false);
-	}
-
-	public CloudFoundryClient(CloudCredentials credentials, URL cloudControllerUrl, String orgName, String spaceName,
-	                          HttpProxyConfiguration httpProxyConfiguration, boolean trustSelfSignedCerts) {
-		Assert.notNull(cloudControllerUrl, "URL for cloud controller cannot be null");
-		CloudControllerClientFactory cloudControllerClientFactory =
-				new CloudControllerClientFactory(httpProxyConfiguration, trustSelfSignedCerts);
-		this.cc = cloudControllerClientFactory.newCloudController(cloudControllerUrl, credentials, orgName, spaceName);
-	}
-
-	/**
-	 * Construct a client with a pre-configured CloudControllerClient
-	 */
-	public CloudFoundryClient(CloudControllerClient cc) {
-		this.cc = cc;
-	}
-
-	public void setResponseErrorHandler(ResponseErrorHandler errorHandler) {
-		cc.setResponseErrorHandler(errorHandler);
-	}
-
-	public URL getCloudControllerUrl() {
-		return cc.getCloudControllerUrl();
-	}
-
-	public CloudInfo getCloudInfo() {
-		if (info == null) {
-			info = cc.getInfo();
-		}
-		return info;
-	}
-
-	public List<CloudSpace> getSpaces() {
-		return cc.getSpaces();
-	}
-
-	public List<CloudOrganization> getOrganizations() {
-		return cc.getOrganizations();
-	}
-
-	public void register(String email, String password) {
-		cc.register(email, password);
-	}
-
-	public void updatePassword(String newPassword) {
-		cc.updatePassword(newPassword);
-	}
-
-	public void updatePassword(CloudCredentials credentials, String newPassword) {
-		cc.updatePassword(credentials, newPassword);
-	}
-
-	public void unregister() {
-		cc.unregister();
-	}
-
-	public OAuth2AccessToken login() {
-		return cc.login();
-	}
-
-	public void logout() {
-		cc.logout();
-	}
-
-	public List<CloudApplication> getApplications() {
-		return cc.getApplications();
-	}
-
-	public CloudApplication getApplication(String appName) {
-		return cc.getApplication(appName);
-	}
-
-	public CloudApplication getApplication(UUID appGuid) {
-		return cc.getApplication(appGuid);
-	}
-
-	public Map<String, Object> getApplicationEnvironment(UUID appGuid) {
-		return cc.getApplicationEnvironment(appGuid);
-	}
-
-   	public Map<String, Object> getApplicationEnvironment(String appName) {
-    	return cc.getApplicationEnvironment(appName);
-	}
-
-	public ApplicationStats getApplicationStats(String appName) {
-		return cc.getApplicationStats(appName);
-	}
-
-	public void createApplication(String appName, Staging staging, Integer memory, List<String> uris,
-								  List<String> serviceNames) {
-		cc.createApplication(appName, staging, memory, uris, serviceNames);
-	}
-
-	public void createApplication(String appName, Staging staging, Integer disk, Integer memory, List<String> uris,
-								  List<String> serviceNames) {
-		cc.createApplication(appName, staging, disk, memory, uris, serviceNames);
-	}
-
-	public void createService(CloudService service) {
-		cc.createService(service);
-	}
-
-	public void createUserProvidedService(CloudService service, Map<String, Object> credentials) {
-		cc.createUserProvidedService(service, credentials);
-	}
-
-	public void createUserProvidedService(CloudService service, Map<String, Object> credentials, String syslogDrainUrl) {
-		cc.createUserProvidedService(service, credentials, syslogDrainUrl);
-	}
-
-	@Override
-	public List<CloudRoute> deleteOrphanedRoutes() {
-    	return cc.deleteOrphanedRoutes();
-	}
-
-	public void uploadApplication(String appName, String file) throws IOException {
-		cc.uploadApplication(appName, new File(file), null);
-	}
-
-	public void uploadApplication(String appName, File file) throws IOException {
-		cc.uploadApplication(appName, file, null);
-	}
-
-	public void uploadApplication(String appName, File file, UploadStatusCallback callback) throws IOException {
-		cc.uploadApplication(appName, file, callback);
-	}
-
-	public void uploadApplication(String appName, String fileName, InputStream inputStream) throws IOException {
-		cc.uploadApplication(appName, fileName, inputStream, null);
-	}
-
-	public void uploadApplication(String appName, String fileName, InputStream inputStream, UploadStatusCallback callback) throws IOException {
-		cc.uploadApplication(appName, fileName, inputStream, callback);
-	}
-
-	public void uploadApplication(String appName, ApplicationArchive archive) throws IOException {
-		cc.uploadApplication(appName, archive, null);
-	}
-
-	public void uploadApplication(String appName, ApplicationArchive archive, UploadStatusCallback callback) throws IOException {
-		cc.uploadApplication(appName, archive, callback);
-	}
-
-	public StartingInfo startApplication(String appName) {
-		return cc.startApplication(appName);
-	}
-
-	public void debugApplication(String appName, DebugMode mode) {
-		cc.debugApplication(appName, mode);
-	}
-
-	public void stopApplication(String appName) {
-		cc.stopApplication(appName);
-	}
-
-	public StartingInfo restartApplication(String appName) {
-		return cc.restartApplication(appName);
-	}
-
-	public void deleteApplication(String appName) {
-		cc.deleteApplication(appName);
-	}
-
-	public void deleteAllApplications() {
-		cc.deleteAllApplications();
-	}
-
-	public void deleteAllServices() {
-		cc.deleteAllServices();
-	}
-
-	public void updateApplicationDiskQuota(String appName, int disk) {
-		cc.updateApplicationDiskQuota(appName, disk);
-	}
-
-	public void updateApplicationMemory(String appName, int memory) {
-		cc.updateApplicationMemory(appName, memory);
-	}
-
-	public void updateApplicationInstances(String appName, int instances) {
-		cc.updateApplicationInstances(appName, instances);
-	}
-
-	public void updateApplicationServices(String appName, List<String> services) {
-		cc.updateApplicationServices(appName, services);
-	}
-
-	public void updateApplicationStaging(String appName, Staging staging) {
-		cc.updateApplicationStaging(appName, staging);
-	}
-
-	public void updateApplicationUris(String appName, List<String> uris) {
-		cc.updateApplicationUris(appName, uris);
-	}
-
-	public void updateApplicationEnv(String appName, Map<String, String> env) {
-		cc.updateApplicationEnv(appName, env);
-	}
-
-	public void updateApplicationEnv(String appName, List<String> env) {
-		cc.updateApplicationEnv(appName, env);
-	}
-
-	public List<CloudEvent> getEvents() {
-		return cc.getEvents();
-	}
-
-	public List<CloudEvent> getApplicationEvents(String appName) {
-		return cc.getApplicationEvents(appName);
-	}
-
-	/**
-	 * @deprecated use {@link #streamLogs(String, ApplicationLogListener)} or {@link #getRecentLogs(String)}
-	 */
-	public Map<String, String> getLogs(String appName) {
-		return cc.getLogs(appName);
-	}
-
-	public StreamingLogToken streamLogs(String appName, ApplicationLogListener listener) {
-	    return cc.streamLogs(appName, listener);
-	}
-
-	public List<ApplicationLog> getRecentLogs(String appName) {
-		return cc.getRecentLogs(appName);
-	}
-
-	/**
-	 * @deprecated use {@link #streamLogs(String, ApplicationLogListener)} or {@link #getRecentLogs(String)}
-	 */
-	public Map<String, String> getCrashLogs(String appName) {
-		return cc.getCrashLogs(appName);
-	}
-
-	public String getStagingLogs(StartingInfo info, int offset) {
-		return cc.getStagingLogs(info, offset);
-	}
-
-	public String getFile(String appName, int instanceIndex, String filePath) {
-		return cc.getFile(appName, instanceIndex, filePath, 0, -1);
-	}
-
-	public String getFile(String appName, int instanceIndex, String filePath, int startPosition) {
-		Assert.isTrue(startPosition >= 0,
-				startPosition + " is not a valid value for start position, it should be 0 or greater.");
-		return cc.getFile(appName, instanceIndex, filePath, startPosition, -1);
-	}
-
-	public String getFile(String appName, int instanceIndex, String filePath, int startPosition, int endPosition) {
-		Assert.isTrue(startPosition >= 0,
-				startPosition + " is not a valid value for start position, it should be 0 or greater.");
-		Assert.isTrue(endPosition > startPosition,
-				endPosition + " is not a valid value for end position, it should be greater than startPosition " +
-						"which is " + startPosition + ".");
-		return cc.getFile(appName, instanceIndex, filePath, startPosition, endPosition - 1);
-	}
-
-	public void openFile(String appName, int instanceIndex, String filePath, ClientHttpResponseCallback callback) {
-		cc.openFile(appName, instanceIndex, filePath, callback);
-	}
-
-	public String getFileTail(String appName, int instanceIndex, String filePath, int length) {
-		Assert.isTrue(length > 0, length + " is not a valid value for length, it should be 1 or greater.");
-		return cc.getFile(appName, instanceIndex, filePath, -1, length);
-	}
-
-	// list services, un/provision services, modify instance
-
-	public List<CloudService> getServices() {
-		return cc.getServices();
-	}
-
-	public List<CloudServiceBroker> getServiceBrokers() {
-		return cc.getServiceBrokers();
-	}
-
-	public CloudServiceBroker getServiceBroker(String name) {
-		return cc.getServiceBroker(name);
-	}
-
-	public void createServiceBroker(CloudServiceBroker serviceBroker) {
-		cc.createServiceBroker(serviceBroker);
-	}
-
-	public void updateServiceBroker(CloudServiceBroker serviceBroker) {
-		cc.updateServiceBroker(serviceBroker);
-	}
-
-	@Override
-	public void deleteServiceBroker(String name) {
-		cc.deleteServiceBroker(name);
-	}
-
-	@Override
-	public void updateServicePlanVisibilityForBroker(String name, boolean visibility) {
-		cc.updateServicePlanVisibilityForBroker(name, visibility);
-	}
-
-	public CloudService getService(String service) {
-		return cc.getService(service);
-	}
-
-    public CloudServiceInstance getServiceInstance(String service) {
-		return cc.getServiceInstance(service);
-	}
-
-	public void deleteService(String service) {
-		cc.deleteService(service);
-	}
-=======
     private CloudControllerClient cc;
 
     private CloudInfo info;
@@ -579,8 +179,68 @@
         cc.addRoute(host, domainName);
     }
 
+    @Override
+    public void associateAuditorWithSpace(String spaceName) {
+        cc.associateAuditorWithSpace(null, spaceName, null);
+    }
+
+    @Override
+    public void associateAuditorWithSpace(String orgName, String spaceName) {
+        cc.associateAuditorWithSpace(orgName, spaceName, null);
+    }
+
+    @Override
+    public void associateAuditorWithSpace(String orgName, String spaceName, String userGuid) {
+        cc.associateAuditorWithSpace(orgName, spaceName, userGuid);
+    }
+
+    @Override
+    public void associateDeveloperWithSpace(String spaceName) {
+        cc.associateDeveloperWithSpace(null, spaceName, null);
+    }
+
+    @Override
+    public void associateDeveloperWithSpace(String orgName, String spaceName) {
+        cc.associateDeveloperWithSpace(orgName, spaceName, null);
+    }
+
+    @Override
+    public void associateDeveloperWithSpace(String orgName, String spaceName, String userGuid) {
+        cc.associateDeveloperWithSpace(orgName, spaceName, userGuid);
+    }
+
+    @Override
+    public void associateManagerWithSpace(String spaceName) {
+        cc.associateManagerWithSpace(null, spaceName, null);
+    }
+
+    @Override
+    public void associateManagerWithSpace(String orgName, String spaceName) {
+        cc.associateManagerWithSpace(orgName, spaceName, null);
+    }
+
+    @Override
+    public void associateManagerWithSpace(String orgName, String spaceName, String userGuid) {
+        cc.associateManagerWithSpace(orgName, spaceName, userGuid);
+    }
+
+    @Override
+    public void bindRunningSecurityGroup(String securityGroupName) {
+        cc.bindRunningSecurityGroup(securityGroupName);
+    }
+
+    @Override
+    public void bindSecurityGroup(String orgName, String spaceName, String securityGroupName) {
+        cc.bindSecurityGroup(orgName, spaceName, securityGroupName);
+    }
+
     public void bindService(String appName, String serviceName) {
         cc.bindService(appName, serviceName);
+    }
+
+    @Override
+    public void bindStagingSecurityGroup(String securityGroupName) {
+        cc.bindStagingSecurityGroup(securityGroupName);
     }
 
     public void createApplication(String appName, Staging staging, Integer memory, List<String> uris,
@@ -597,6 +257,16 @@
         cc.createQuota(quota);
     }
 
+    @Override
+    public void createSecurityGroup(CloudSecurityGroup securityGroup) {
+        cc.createSecurityGroup(securityGroup);
+    }
+
+    @Override
+    public void createSecurityGroup(String name, InputStream jsonRulesFile) {
+        cc.createSecurityGroup(name, jsonRulesFile);
+    }
+
     public void createService(CloudService service) {
         cc.createService(service);
     }
@@ -652,6 +322,11 @@
         cc.deleteRoute(host, domainName);
     }
 
+    @Override
+    public void deleteSecurityGroup(String securityGroupName) {
+        cc.deleteSecurityGroup(securityGroupName);
+    }
+
     public void deleteService(String service) {
         cc.deleteService(service);
     }
@@ -672,6 +347,18 @@
 
     public CloudApplication getApplication(UUID appGuid) {
         return cc.getApplication(appGuid);
+    }
+
+    public Map<String, Object> getApplicationEnvironment(UUID appGuid) {
+        return cc.getApplicationEnvironment(appGuid);
+    }
+
+    public Map<String, Object> getApplicationEnvironment(String appName) {
+        return cc.getApplicationEnvironment(appName);
+    }
+
+    public List<CloudEvent> getApplicationEvents(String appName) {
+        return cc.getApplicationEvents(appName);
     }
 
     public InstancesInfo getApplicationInstances(String appName) {
@@ -722,6 +409,10 @@
 
     public List<CloudDomain> getDomainsForOrg() {
         return cc.getDomainsForOrg();
+    }
+
+    public List<CloudEvent> getEvents() {
+        return cc.getEvents();
     }
 
     public String getFile(String appName, int instanceIndex, String filePath) {
@@ -743,6 +434,8 @@
         return cc.getFile(appName, instanceIndex, filePath, startPosition, endPosition - 1);
     }
 
+    // list services, un/provision services, modify instance
+
     public String getFileTail(String appName, int instanceIndex, String filePath, int length) {
         Assert.isTrue(length > 0, length + " is not a valid value for length, it should be 1 or greater.");
         return cc.getFile(appName, instanceIndex, filePath, -1, length);
@@ -759,6 +452,11 @@
         return cc.getOrgByName(orgName, required);
     }
 
+    @Override
+    public Map<String, CloudUser> getOrganizationUsers(String orgName) {
+        return cc.getOrganizationUsers(orgName);
+    }
+
     public List<CloudOrganization> getOrganizations() {
         return cc.getOrganizations();
     }
@@ -783,6 +481,21 @@
         return cc.getRoutes(domainName);
     }
 
+    @Override
+    public List<CloudSecurityGroup> getRunningSecurityGroups() {
+        return cc.getRunningSecurityGroups();
+    }
+
+    @Override
+    public CloudSecurityGroup getSecurityGroup(String securityGroupName) {
+        return cc.getSecurityGroup(securityGroupName);
+    }
+
+    @Override
+    public List<CloudSecurityGroup> getSecurityGroups() {
+        return cc.getSecurityGroups();
+    }
+
     public CloudService getService(String service) {
         return cc.getService(service);
     }
@@ -795,6 +508,10 @@
         return cc.getServiceBrokers();
     }
 
+    public CloudServiceInstance getServiceInstance(String service) {
+        return cc.getServiceInstance(service);
+    }
+
     public List<CloudServiceOffering> getServiceOfferings() {
         return cc.getServiceOfferings();
     }
@@ -807,17 +524,50 @@
         return cc.getSharedDomains();
     }
 
-    // list services, un/provision services, modify instance
-
     @Override
     public CloudSpace getSpace(String spaceName) {
         return cc.getSpace(spaceName);
     }
 
+    @Override
+    public List<UUID> getSpaceAuditors(String spaceName) {
+        return cc.getSpaceAuditors(null, spaceName);
+    }
+
+    @Override
+    public List<UUID> getSpaceAuditors(String orgName, String spaceName) {
+        return cc.getSpaceAuditors(orgName, spaceName);
+    }
+
+    @Override
+    public List<UUID> getSpaceDevelopers(String spaceName) {
+        return cc.getSpaceDevelopers(null, spaceName);
+    }
+
+    @Override
+    public List<UUID> getSpaceDevelopers(String orgName, String spaceName) {
+        return cc.getSpaceDevelopers(orgName, spaceName);
+    }
+
+    @Override
+    public List<UUID> getSpaceManagers(String spaceName) {
+        return cc.getSpaceManagers(null, spaceName);
+    }
+
+    @Override
+    public List<UUID> getSpaceManagers(String orgName, String spaceName) {
+        return cc.getSpaceManagers(orgName, spaceName);
+    }
+
     public List<CloudSpace> getSpaces() {
         return cc.getSpaces();
     }
 
+    @Override
+    public List<CloudSpace> getSpacesBoundToSecurityGroup(String securityGroupName) {
+        return cc.getSpacesBoundToSecurityGroup(securityGroupName);
+    }
+
     public CloudStack getStack(String name) {
         return cc.getStack(name);
     }
@@ -830,6 +580,11 @@
         return cc.getStagingLogs(info, offset);
     }
 
+    @Override
+    public List<CloudSecurityGroup> getStagingSecurityGroups() {
+        return cc.getStagingSecurityGroups();
+    }
+
     public OAuth2AccessToken login() {
         return cc.login();
     }
@@ -873,7 +628,6 @@
     public StartingInfo startApplication(String appName) {
         return cc.startApplication(appName);
     }
->>>>>>> 9ca6e8ba
 
     public void stopApplication(String appName) {
         cc.stopApplication(appName);
@@ -887,10 +641,25 @@
         cc.unRegisterRestLogListener(callBack);
     }
 
+    @Override
+    public void unbindRunningSecurityGroup(String securityGroupName) {
+        cc.unbindRunningSecurityGroup(securityGroupName);
+    }
+
+    @Override
+    public void unbindSecurityGroup(String orgName, String spaceName, String securityGroupName) {
+        cc.unbindSecurityGroup(orgName, spaceName, securityGroupName);
+    }
+
     public void unbindService(String appName, String serviceName) {
         cc.unbindService(appName, serviceName);
     }
 
+    @Override
+    public void unbindStagingSecurityGroup(String securityGroupName) {
+        cc.unbindStagingSecurityGroup(securityGroupName);
+    }
+
     public void unregister() {
         cc.unregister();
     }
@@ -915,279 +684,6 @@
         cc.updateApplicationMemory(appName, memory);
     }
 
-<<<<<<< HEAD
-	public CrashesInfo getCrashes(String appName) {
-		return cc.getCrashes(appName);
-	}
-
-	public List<CloudStack> getStacks() {
-		return cc.getStacks();
-	}
-
-	public CloudStack getStack(String name) {
-		return cc.getStack(name);
-	}
-
-	public void rename(String appName, String newName) {
-		cc.rename(appName, newName);
-	}
-
-	public List<CloudDomain> getDomainsForOrg() {
-		return cc.getDomainsForOrg();
-	}
-
-	public List<CloudDomain> getPrivateDomains() {
-		return cc.getPrivateDomains();
-	}
-
-	public List<CloudDomain> getSharedDomains() {
-		return cc.getSharedDomains();
-	}
-
-	public List<CloudDomain> getDomains() {
-		return cc.getDomains();
-	}
-
-	public CloudDomain getDefaultDomain() {
-		return cc.getDefaultDomain();
-	}
-
-	public void addDomain(String domainName) {
-		cc.addDomain(domainName);
-	}
-
-	public void deleteDomain(String domainName) {
-		cc.deleteDomain(domainName);
-	}
-
-	public void removeDomain(String domainName) {
-		cc.removeDomain(domainName);
-	}
-
-	public List<CloudRoute> getRoutes(String domainName) {
-		return cc.getRoutes(domainName);
-	}
-
-	public void addRoute(String host, String domainName) {
-		cc.addRoute(host, domainName);
-	}
-
-	public void deleteRoute(String host, String domainName) {
-		cc.deleteRoute(host, domainName);
-	}
-
-	public void registerRestLogListener(RestLogCallback callBack) {
-		cc.registerRestLogListener(callBack);
-	}
-
-	public void unRegisterRestLogListener(RestLogCallback callBack) {
-		cc.unRegisterRestLogListener(callBack);
-	}
-
-	public CloudOrganization getOrgByName(String orgName, boolean required){
-    	return cc.getOrgByName(orgName, required);
-    }
-
-	public List<CloudQuota> getQuotas() {
-		return cc.getQuotas();
-	}
-
-	public CloudQuota getQuotaByName(String quotaName, boolean required) {
-		return cc.getQuotaByName(quotaName, required);
-	}
-
-	public void setQuotaToOrg(String orgName, String quotaName) {
-		cc.setQuotaToOrg(orgName, quotaName);
-	}
-
-	public void createQuota(CloudQuota quota) {
-		cc.createQuota(quota);
-	}
-
-	public void deleteQuota(String quotaName) {
-		cc.deleteQuota(quotaName);
-	}
-
-	public void updateQuota(CloudQuota quota, String name) {
-		cc.updateQuota(quota, name);
-	}
-	@Override
-	public void createSpace(String spaceName) {
-		cc.createSpace(spaceName);
-	}
-
-	@Override
-	public void deleteSpace(String spaceName) {
-		cc.deleteSpace(spaceName);
-	}
-
-
-	@Override
-	public CloudSpace getSpace(String spaceName) {
-		return cc.getSpace(spaceName);
-	}
-
-	@Override
-	public List<UUID> getSpaceManagers(String spaceName) {
-		return cc.getSpaceManagers(null, spaceName);
-	}
-
-	@Override
-	public List<UUID> getSpaceDevelopers(String spaceName) {
-		return cc.getSpaceDevelopers(null, spaceName);
-	}
-
-	@Override
-	public List<UUID> getSpaceAuditors(String spaceName) {
-		return cc.getSpaceAuditors(null, spaceName);
-	}
-
-	@Override
-	public List<UUID> getSpaceManagers(String orgName, String spaceName) {
-		return cc.getSpaceManagers(orgName, spaceName);
-	}
-
-	@Override
-	public List<UUID> getSpaceDevelopers(String orgName, String spaceName) {
-		return cc.getSpaceDevelopers(orgName, spaceName);
-	}
-
-	@Override
-	public List<UUID> getSpaceAuditors(String orgName, String spaceName) {
-		return cc.getSpaceAuditors(orgName, spaceName);
-	}
-
-	@Override
-	public void associateManagerWithSpace(String spaceName) {
-		cc.associateManagerWithSpace(null, spaceName, null);
-	}
-
-	@Override
-	public void associateDeveloperWithSpace(String spaceName) {
-		cc.associateDeveloperWithSpace(null, spaceName, null);
-	}
-
-	@Override
-	public void associateAuditorWithSpace(String spaceName) {
-		cc.associateAuditorWithSpace(null, spaceName, null);
-	}
-
-	@Override
-	public void associateManagerWithSpace(String orgName, String spaceName) {
-		cc.associateManagerWithSpace(orgName, spaceName, null);
-	}
-
-	@Override
-	public void associateDeveloperWithSpace(String orgName, String spaceName) {
-		cc.associateDeveloperWithSpace(orgName, spaceName, null);
-	}
-
-	@Override
-	public void associateAuditorWithSpace(String orgName, String spaceName) {
-		cc.associateAuditorWithSpace(orgName, spaceName, null);
-	}
-
-
-	@Override
-	public void associateManagerWithSpace(String orgName, String spaceName, String userGuid) {
-		cc.associateManagerWithSpace(orgName, spaceName, userGuid);
-	}
-
-	@Override
-	public void associateDeveloperWithSpace(String orgName, String spaceName, String userGuid) {
-		cc.associateDeveloperWithSpace(orgName, spaceName, userGuid);
-	}
-
-	@Override
-	public void associateAuditorWithSpace(String orgName, String spaceName, String userGuid) {
-		cc.associateAuditorWithSpace(orgName, spaceName, userGuid);
-	}
-
-	@Override
-	public List<CloudSecurityGroup> getSecurityGroups() {
-		return cc.getSecurityGroups();
-	}
-
-	@Override
-	public CloudSecurityGroup getSecurityGroup(String securityGroupName) {
-		return cc.getSecurityGroup(securityGroupName);
-	}
-
-	@Override
-	public void createSecurityGroup(CloudSecurityGroup securityGroup){
-		cc.createSecurityGroup(securityGroup);
-	}
-
-	@Override
-	public void createSecurityGroup(String name, InputStream jsonRulesFile) {
-		cc.createSecurityGroup(name, jsonRulesFile);
-	}
-
-	@Override
-	public void updateSecurityGroup(CloudSecurityGroup securityGroup) {
-		cc.updateSecurityGroup(securityGroup);
-	}
-
-	@Override
-	public void updateSecurityGroup(String name, InputStream jsonRulesFile) {
-		cc.updateSecurityGroup(name, jsonRulesFile);
-	}
-
-	@Override
-	public void deleteSecurityGroup(String securityGroupName) {
-		cc.deleteSecurityGroup(securityGroupName);
-	}
-
-	@Override
-	public List<CloudSecurityGroup> getStagingSecurityGroups() {
-		return cc.getStagingSecurityGroups();
-	}
-
-	@Override
-	public void bindStagingSecurityGroup(String securityGroupName) {
-		cc.bindStagingSecurityGroup(securityGroupName);
-	}
-
-	@Override
-	public void unbindStagingSecurityGroup(String securityGroupName) {
-		cc.unbindStagingSecurityGroup(securityGroupName);
-	}
-
-	@Override
-	public List<CloudSecurityGroup> getRunningSecurityGroups() {
-		return cc.getRunningSecurityGroups();
-	}
-
-	@Override
-	public void bindRunningSecurityGroup(String securityGroupName) {
-		cc.bindRunningSecurityGroup(securityGroupName);
-	}
-
-	@Override
-	public void unbindRunningSecurityGroup(String securityGroupName) {
-		cc.unbindRunningSecurityGroup(securityGroupName);
-	}
-
-	@Override
-	public void bindSecurityGroup(String orgName, String spaceName, String securityGroupName) {
-		cc.bindSecurityGroup(orgName, spaceName, securityGroupName);
-	}
-
-	@Override
-	public void unbindSecurityGroup(String orgName, String spaceName, String securityGroupName) {
-		cc.unbindSecurityGroup(orgName, spaceName, securityGroupName);
-	}
-
-	@Override
-	public Map<String, CloudUser> getOrganizationUsers(String orgName) {
-		return cc.getOrganizationUsers(orgName);
-	}
-
-	@Override
-	public List<CloudSpace> getSpacesBoundToSecurityGroup(String securityGroupName) {
-		return cc.getSpacesBoundToSecurityGroup(securityGroupName);
-	}
-=======
     public void updateApplicationServices(String appName, List<String> services) {
         cc.updateApplicationServices(appName, services);
     }
@@ -1210,6 +706,16 @@
 
     public void updateQuota(CloudQuota quota, String name) {
         cc.updateQuota(quota, name);
+    }
+
+    @Override
+    public void updateSecurityGroup(CloudSecurityGroup securityGroup) {
+        cc.updateSecurityGroup(securityGroup);
+    }
+
+    @Override
+    public void updateSecurityGroup(String name, InputStream jsonRulesFile) {
+        cc.updateSecurityGroup(name, jsonRulesFile);
     }
 
     public void updateServiceBroker(CloudServiceBroker serviceBroker) {
@@ -1250,5 +756,4 @@
             IOException {
         cc.uploadApplication(appName, archive, callback);
     }
->>>>>>> 9ca6e8ba
 }