/*
 * Copyright 2009-2013 the original author or authors.
 *
 * Licensed under the Apache License, Version 2.0 (the "License");
 * you may not use this file except in compliance with the License.
 * You may obtain a copy of the License at
 *
 *      http://www.apache.org/licenses/LICENSE-2.0
 *
 * Unless required by applicable law or agreed to in writing, software
 * distributed under the License is distributed on an "AS IS" BASIS,
 * WITHOUT WARRANTIES OR CONDITIONS OF ANY KIND, either express or implied.
 * See the License for the specific language governing permissions and
 * limitations under the License.
 */

package org.cloudfoundry.client.lib.rest;

import java.io.File;
import java.io.IOException;
import java.io.InputStream;
import java.net.URL;
import java.util.List;
import java.util.Map;
import java.util.UUID;

import org.cloudfoundry.client.lib.ApplicationLogListener;
import org.cloudfoundry.client.lib.ClientHttpResponseCallback;
import org.cloudfoundry.client.lib.CloudCredentials;
import org.cloudfoundry.client.lib.RestLogCallback;
import org.cloudfoundry.client.lib.StartingInfo;
import org.cloudfoundry.client.lib.StreamingLogToken;
import org.cloudfoundry.client.lib.UploadStatusCallback;
import org.cloudfoundry.client.lib.archive.ApplicationArchive;
import org.cloudfoundry.client.lib.domain.ApplicationLog;
import org.cloudfoundry.client.lib.domain.ApplicationStats;
import org.cloudfoundry.client.lib.domain.CloudApplication;
import org.cloudfoundry.client.lib.domain.CloudSecurityGroup;
import org.cloudfoundry.client.lib.domain.CloudDomain;
import org.cloudfoundry.client.lib.domain.CloudInfo;
import org.cloudfoundry.client.lib.domain.CloudOrganization;
import org.cloudfoundry.client.lib.domain.CloudQuota;
import org.cloudfoundry.client.lib.domain.CloudRoute;
import org.cloudfoundry.client.lib.domain.CloudService;
import org.cloudfoundry.client.lib.domain.CloudServiceBroker;
import org.cloudfoundry.client.lib.domain.CloudServiceOffering;
import org.cloudfoundry.client.lib.domain.CloudSpace;
import org.cloudfoundry.client.lib.domain.CloudStack;
import org.cloudfoundry.client.lib.domain.CrashesInfo;
import org.cloudfoundry.client.lib.domain.InstancesInfo;
import org.cloudfoundry.client.lib.domain.Staging;
import org.springframework.security.oauth2.common.OAuth2AccessToken;
import org.springframework.web.client.ResponseErrorHandler;

/**
 * Interface defining operations available for the cloud controller REST client implementations
 *
 * @author Thomas Risberg
 */
public interface CloudControllerClient {

	// User and Info methods

	void setResponseErrorHandler(ResponseErrorHandler errorHandler);

	URL getCloudControllerUrl();

	CloudInfo getInfo();

	List<CloudSpace> getSpaces();

	List<CloudOrganization> getOrganizations();

	OAuth2AccessToken login();

	void logout();

	void register(String email, String password);

	void updatePassword(String newPassword);

	void updatePassword(CloudCredentials credentials, String newPassword);

	void unregister();

	// Service methods

	List<CloudService> getServices();

	void createService(CloudService service);

	void createUserProvidedService(CloudService service, Map<String, Object> credentials);

	void createUserProvidedService(CloudService service, Map<String, Object> credentials, String syslogDrainUrl);

	CloudService getService(String service);

	void deleteService(String service);

	void deleteAllServices();

	List<CloudServiceOffering> getServiceOfferings();

	List<CloudServiceBroker> getServiceBrokers();

    CloudServiceBroker getServiceBroker(String name);

    void createServiceBroker(CloudServiceBroker serviceBroker);

    void updateServiceBroker(CloudServiceBroker serviceBroker);

    void deleteServiceBroker(String name);

    void updateServicePlanVisibilityForBroker(String name, boolean visibility);

    // App methods

	List<CloudApplication> getApplications();

	CloudApplication getApplication(String appName);
	
	CloudApplication getApplication(UUID appGuid);

	ApplicationStats getApplicationStats(String appName);

	void createApplication(String appName, Staging staging, Integer memory, List<String> uris,
	                       List<String> serviceNames);

	void createApplication(String appName, Staging staging, Integer disk, Integer memory,
	                       List<String> uris, List<String> serviceNames);

	void uploadApplication(String appName, File file, UploadStatusCallback callback) throws IOException;

	void uploadApplication(String appName, String fileName, InputStream inputStream, UploadStatusCallback callback) throws IOException;

	void uploadApplication(String appName, ApplicationArchive archive, UploadStatusCallback callback) throws IOException;

	StartingInfo startApplication(String appName);

	void debugApplication(String appName, CloudApplication.DebugMode mode);

	void stopApplication(String appName);

	StartingInfo restartApplication(String appName);

	void deleteApplication(String appName);

	void deleteAllApplications();

	void updateApplicationDiskQuota(String appName, int disk);

	void updateApplicationMemory(String appName, int memory);

	void updateApplicationInstances(String appName, int instances);

	void updateApplicationServices(String appName, List<String> services);

	void updateApplicationStaging(String appName, Staging staging);

	void updateApplicationUris(String appName, List<String> uris);

	void updateApplicationEnv(String appName, Map<String, String> env);

	void updateApplicationEnv(String appName, List<String> env);

	Map<String, String> getLogs(String appName);

	StreamingLogToken streamLogs(String appName, ApplicationLogListener listener);

	List<ApplicationLog> getRecentLogs(String appName);

	Map<String, String> getCrashLogs(String appName);

	String getFile(String appName, int instanceIndex, String filePath, int startPosition, int endPosition);

	void openFile(String appName, int instanceIndex, String filePath, ClientHttpResponseCallback callback);

	void bindService(String appName, String serviceName);

	void unbindService(String appName, String serviceName);

	InstancesInfo getApplicationInstances(String appName);

	InstancesInfo getApplicationInstances(CloudApplication app);

	CrashesInfo getCrashes(String appName);

	void rename(String appName, String newName);

	String getStagingLogs(StartingInfo info, int offset);

	List<CloudStack> getStacks();

	CloudStack getStack(String name);

	// Space management	
	
	void createSpace(String spaceName);
	
	CloudSpace getSpace(String spaceName);
	
	void deleteSpace(String spaceName);
	
	List<UUID> listSpaceManagers(String spaceName);

	// Domains and routes management


	List<CloudDomain> getDomainsForOrg();

	List<CloudDomain> getDomains();

	List<CloudDomain> getPrivateDomains();

	List<CloudDomain> getSharedDomains();

	CloudDomain getDefaultDomain();

	void addDomain(String domainName);

	void deleteDomain(String domainName);

	void removeDomain(String domainName);

	List<CloudRoute> getRoutes(String domainName);

	void addRoute(String host, String domainName);

	void deleteRoute(String host, String domainName);

	List<CloudRoute> deleteOrphanedRoutes();

	// Misc. utility methods

	void registerRestLogListener(RestLogCallback callBack);

	void unRegisterRestLogListener(RestLogCallback callBack);

	// Quota operations
	CloudOrganization getOrgByName(String orgName, boolean required);

	List<CloudQuota> getQuotas();

	CloudQuota getQuotaByName(String quotaName, boolean required);

	void createQuota(CloudQuota quota);

	void updateQuota(CloudQuota quota, String name);

	void deleteQuota(String quotaName);

	void setQuotaToOrg(String orgName, String quotaName);
<<<<<<< HEAD

	List<UUID> listSpaceDevelopers(String spaceName);

	List<UUID> listSpaceAuditors(String spaceName);

	void associateManagerWithSpace(String spaceName);

	void associateDeveloperWithSpace(String spaceName);

	void associateAuditorWithSpace(String spaceName);

=======
	
	// Security Group Operations
	
	List<CloudSecurityGroup> getSecurityGroups();

	CloudSecurityGroup getSecurityGroup(String securityGroupName);
	
	void createSecurityGroup(CloudSecurityGroup securityGroup);

	void createSecurityGroup(String name, InputStream jsonRulesFile);

	void updateSecurityGroup(CloudSecurityGroup securityGroup);

	void updateSecurityGroup(String name, InputStream jsonRulesFile);

	void deleteSecurityGroup(String securityGroupName);

	List<CloudSecurityGroup> getStagingSecurityGroups();

	void bindStagingSecurityGroup(String securityGroupName);

	void unbindStagingSecurityGroup(String securityGroupName);

	List<CloudSecurityGroup> getRunningSecurityGroups();

	void bindRunningSecurityGroup(String securityGroupName);

	void unbindRunningSecurityGroup(String securityGroupName);

	List<CloudSpace> getSpacesBoundToSecurityGroup(String securityGroupName);

	void bindSecurityGroup(String orgName, String spaceName, String securityGroupName);

	void unbindSecurityGroup(String orgName, String spaceName, String securityGroupName);
>>>>>>> bb92f0cd
}<|MERGE_RESOLUTION|>--- conflicted
+++ resolved
@@ -201,8 +201,6 @@
 	
 	void deleteSpace(String spaceName);
 	
-	List<UUID> listSpaceManagers(String spaceName);
-
 	// Domains and routes management
 
 
@@ -250,7 +248,8 @@
 	void deleteQuota(String quotaName);
 
 	void setQuotaToOrg(String orgName, String quotaName);
-<<<<<<< HEAD
+
+	List<UUID> listSpaceManagers(String spaceName);
 
 	List<UUID> listSpaceDevelopers(String spaceName);
 
@@ -262,8 +261,6 @@
 
 	void associateAuditorWithSpace(String spaceName);
 
-=======
-	
 	// Security Group Operations
 	
 	List<CloudSecurityGroup> getSecurityGroups();
@@ -297,5 +294,4 @@
 	void bindSecurityGroup(String orgName, String spaceName, String securityGroupName);
 
 	void unbindSecurityGroup(String orgName, String spaceName, String securityGroupName);
->>>>>>> bb92f0cd
 }