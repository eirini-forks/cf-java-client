/*
 * Copyright 2009-2012 the original author or authors.
 *
 * Licensed under the Apache License, Version 2.0 (the "License");
 * you may not use this file except in compliance with the License.
 * You may obtain a copy of the License at
 *
 *      http://www.apache.org/licenses/LICENSE-2.0
 *
 * Unless required by applicable law or agreed to in writing, software
 * distributed under the License is distributed on an "AS IS" BASIS,
 * WITHOUT WARRANTIES OR CONDITIONS OF ANY KIND, either express or implied.
 * See the License for the specific language governing permissions and
 * limitations under the License.
 */

package org.cloudfoundry.client.lib.domain;

import org.codehaus.jackson.annotate.JsonIgnore;

import java.util.Date;
import java.util.UUID;

/**
 * @author Thomas Risberg
 */
public class CloudEntity {

<<<<<<< HEAD
	@JsonIgnore
	private Meta meta;

	private String name;

	public CloudEntity() {
	}

	public CloudEntity(Meta meta) {
		this(meta, null);
	}

	public CloudEntity(Meta meta, String name) {
		if (meta != null) {
			this.meta = meta;
		}
		else {
			this.meta = Meta.defaultMeta();
		}
		this.name = name;
	}

	public String getName() {
		return name;
	}

	public void setName(String name) {
		this.name = name;
	}

	public Meta getMeta() {
		return meta;
	}

	public void setMeta(Meta meta) {
		this.meta = meta;
	}

	@Override
	public String toString() {
		return this.getClass().getSimpleName() + ": (" +
				(meta == null || meta.getGuid() == null ? "-" : meta.getGuid()) + ") " +
				getName();
	}

	public static class Meta {

		private UUID guid;
		private Date created;
		private Date updated;
		private String url;

		public Meta(UUID guid, Date created, Date updated) {
			this.guid = guid;
			this.created = created;
			this.updated = updated;
		}

		public Meta(UUID guid, Date created, Date updated, String url) {
			this.guid = guid;
			this.created = created;
			this.updated = updated;
			this.url = url;
		}

		public UUID getGuid() {
			return guid;
		}

		public Date getCreated() {
			return created;
		}

		public Date getUpdated() {
			return updated;
		}

		public String getUrl() {
			return url;
		}

		public static Meta defaultMeta() {
			return new Meta(null, null, null);
		}
	}
=======
    @JsonIgnore
    private Meta meta;

    private String name;

    public CloudEntity() {
    }

    public CloudEntity(Meta meta, String name) {
        if (meta != null) {
            this.meta = meta;
        } else {
            this.meta = Meta.defaultMeta();
        }
        this.name = name;
    }

    public Meta getMeta() {
        return meta;
    }

    public void setMeta(Meta meta) {
        this.meta = meta;
    }

    public String getName() {
        return name;
    }

    public void setName(String name) {
        this.name = name;
    }

    @Override
    public String toString() {
        return this.getClass().getSimpleName() + ": (" +
                (meta == null || meta.getGuid() == null ? "-" : meta.getGuid()) + ") " +
                getName();
    }

    public static class Meta {

        private Date created;

        private UUID guid;

        private Date updated;

        public Meta(UUID guid, Date created, Date updated) {
            this.guid = guid;
            this.created = created;
            this.updated = updated;
        }

        public static Meta defaultMeta() {
            return new Meta(null, null, null);
        }

        public Date getCreated() {
            return created;
        }

        public UUID getGuid() {
            return guid;
        }

        public Date getUpdated() {
            return updated;
        }
    }
>>>>>>> 9ca6e8ba
}<|MERGE_RESOLUTION|>--- conflicted
+++ resolved
@@ -26,99 +26,16 @@
  */
 public class CloudEntity {
 
-<<<<<<< HEAD
-	@JsonIgnore
-	private Meta meta;
-
-	private String name;
-
-	public CloudEntity() {
-	}
-
-	public CloudEntity(Meta meta) {
-		this(meta, null);
-	}
-
-	public CloudEntity(Meta meta, String name) {
-		if (meta != null) {
-			this.meta = meta;
-		}
-		else {
-			this.meta = Meta.defaultMeta();
-		}
-		this.name = name;
-	}
-
-	public String getName() {
-		return name;
-	}
-
-	public void setName(String name) {
-		this.name = name;
-	}
-
-	public Meta getMeta() {
-		return meta;
-	}
-
-	public void setMeta(Meta meta) {
-		this.meta = meta;
-	}
-
-	@Override
-	public String toString() {
-		return this.getClass().getSimpleName() + ": (" +
-				(meta == null || meta.getGuid() == null ? "-" : meta.getGuid()) + ") " +
-				getName();
-	}
-
-	public static class Meta {
-
-		private UUID guid;
-		private Date created;
-		private Date updated;
-		private String url;
-
-		public Meta(UUID guid, Date created, Date updated) {
-			this.guid = guid;
-			this.created = created;
-			this.updated = updated;
-		}
-
-		public Meta(UUID guid, Date created, Date updated, String url) {
-			this.guid = guid;
-			this.created = created;
-			this.updated = updated;
-			this.url = url;
-		}
-
-		public UUID getGuid() {
-			return guid;
-		}
-
-		public Date getCreated() {
-			return created;
-		}
-
-		public Date getUpdated() {
-			return updated;
-		}
-
-		public String getUrl() {
-			return url;
-		}
-
-		public static Meta defaultMeta() {
-			return new Meta(null, null, null);
-		}
-	}
-=======
     @JsonIgnore
     private Meta meta;
 
     private String name;
 
     public CloudEntity() {
+    }
+
+    public CloudEntity(Meta meta) {
+        this(meta, null);
     }
 
     public CloudEntity(Meta meta, String name) {
@@ -161,10 +78,19 @@
 
         private Date updated;
 
+        private String url;
+
         public Meta(UUID guid, Date created, Date updated) {
             this.guid = guid;
             this.created = created;
             this.updated = updated;
+        }
+
+        public Meta(UUID guid, Date created, Date updated, String url) {
+            this.guid = guid;
+            this.created = created;
+            this.updated = updated;
+            this.url = url;
         }
 
         public static Meta defaultMeta() {
@@ -182,6 +108,9 @@
         public Date getUpdated() {
             return updated;
         }
+
+        public String getUrl() {
+            return url;
+        }
     }
->>>>>>> 9ca6e8ba
 }