/*
 * Copyright 2013-2018 the original author or authors.
 *
 * Licensed under the Apache License, Version 2.0 (the "License");
 * you may not use this file except in compliance with the License.
 * You may obtain a copy of the License at
 *
 *      http://www.apache.org/licenses/LICENSE-2.0
 *
 * Unless required by applicable law or agreed to in writing, software
 * distributed under the License is distributed on an "AS IS" BASIS,
 * WITHOUT WARRANTIES OR CONDITIONS OF ANY KIND, either express or implied.
 * See the License for the specific language governing permissions and
 * limitations under the License.
 */

package org.cloudfoundry.operations.services;

import com.fasterxml.jackson.databind.ObjectMapper;
import org.cloudfoundry.client.CloudFoundryClient;
import org.cloudfoundry.client.v2.applications.ApplicationEntity;
import org.cloudfoundry.client.v2.applications.ApplicationResource;
import org.cloudfoundry.client.v2.applications.GetApplicationRequest;
import org.cloudfoundry.client.v2.applications.GetApplicationResponse;
import org.cloudfoundry.client.v2.applications.ListApplicationServiceBindingsRequest;
import org.cloudfoundry.client.v2.jobs.JobEntity;
import org.cloudfoundry.client.v2.organizations.ListOrganizationPrivateDomainsRequest;
import org.cloudfoundry.client.v2.privatedomains.PrivateDomainResource;
import org.cloudfoundry.client.v2.routes.ListRoutesRequest;
import org.cloudfoundry.client.v2.routes.RouteResource;
import org.cloudfoundry.client.v2.servicebindings.CreateServiceBindingRequest;
import org.cloudfoundry.client.v2.servicebindings.CreateServiceBindingResponse;
import org.cloudfoundry.client.v2.servicebindings.DeleteServiceBindingRequest;
import org.cloudfoundry.client.v2.servicebindings.DeleteServiceBindingResponse;
import org.cloudfoundry.client.v2.servicebindings.ListServiceBindingsRequest;
import org.cloudfoundry.client.v2.servicebindings.ServiceBindingResource;
import org.cloudfoundry.client.v2.serviceinstances.AbstractServiceInstanceResource;
import org.cloudfoundry.client.v2.serviceinstances.BaseServiceInstanceEntity;
import org.cloudfoundry.client.v2.serviceinstances.CreateServiceInstanceResponse;
import org.cloudfoundry.client.v2.serviceinstances.DeleteServiceInstanceResponse;
import org.cloudfoundry.client.v2.serviceinstances.GetServiceInstanceResponse;
import org.cloudfoundry.client.v2.serviceinstances.LastOperation;
import org.cloudfoundry.client.v2.serviceinstances.ListServiceInstanceServiceKeysRequest;
import org.cloudfoundry.client.v2.serviceinstances.UnionServiceInstanceEntity;
import org.cloudfoundry.client.v2.serviceinstances.UnionServiceInstanceResource;
import org.cloudfoundry.client.v2.serviceinstances.UpdateServiceInstanceResponse;
import org.cloudfoundry.client.v2.servicekeys.AbstractServiceKeyResource;
import org.cloudfoundry.client.v2.servicekeys.CreateServiceKeyResponse;
import org.cloudfoundry.client.v2.servicekeys.ServiceKeyEntity;
import org.cloudfoundry.client.v2.servicekeys.ServiceKeyResource;
import org.cloudfoundry.client.v2.serviceplans.GetServicePlanRequest;
import org.cloudfoundry.client.v2.serviceplans.GetServicePlanResponse;
import org.cloudfoundry.client.v2.serviceplans.ListServicePlansRequest;
import org.cloudfoundry.client.v2.serviceplans.ServicePlanEntity;
import org.cloudfoundry.client.v2.serviceplans.ServicePlanResource;
import org.cloudfoundry.client.v2.serviceplanvisibilities.ListServicePlanVisibilitiesRequest;
import org.cloudfoundry.client.v2.serviceplanvisibilities.ServicePlanVisibilityResource;
import org.cloudfoundry.client.v2.services.GetServiceRequest;
import org.cloudfoundry.client.v2.services.GetServiceResponse;
import org.cloudfoundry.client.v2.services.ServiceEntity;
import org.cloudfoundry.client.v2.services.ServiceResource;
import org.cloudfoundry.client.v2.shareddomains.ListSharedDomainsRequest;
import org.cloudfoundry.client.v2.shareddomains.SharedDomainResource;
import org.cloudfoundry.client.v2.spaces.GetSpaceSummaryRequest;
import org.cloudfoundry.client.v2.spaces.GetSpaceSummaryResponse;
import org.cloudfoundry.client.v2.spaces.ListSpaceApplicationsRequest;
import org.cloudfoundry.client.v2.spaces.ListSpaceServiceInstancesRequest;
import org.cloudfoundry.client.v2.spaces.ListSpaceServicesRequest;
import org.cloudfoundry.client.v2.userprovidedserviceinstances.AssociateUserProvidedServiceInstanceRouteRequest;
import org.cloudfoundry.client.v2.userprovidedserviceinstances.AssociateUserProvidedServiceInstanceRouteResponse;
import org.cloudfoundry.client.v2.userprovidedserviceinstances.CreateUserProvidedServiceInstanceResponse;
import org.cloudfoundry.client.v2.userprovidedserviceinstances.DeleteUserProvidedServiceInstanceRequest;
import org.cloudfoundry.client.v2.userprovidedserviceinstances.RemoveUserProvidedServiceInstanceRouteRequest;
import org.cloudfoundry.client.v2.userprovidedserviceinstances.UpdateUserProvidedServiceInstanceResponse;
import org.cloudfoundry.operations.util.OperationsLogging;
import org.cloudfoundry.util.ExceptionUtils;
import org.cloudfoundry.util.JobUtils;
import org.cloudfoundry.util.LastOperationUtils;
import org.cloudfoundry.util.PaginationUtils;
import org.cloudfoundry.util.ResourceUtils;
import reactor.core.Exceptions;
import reactor.core.publisher.Flux;
import reactor.core.publisher.Mono;
import reactor.util.function.Tuples;

import java.io.IOException;
import java.time.Duration;
import java.util.ArrayList;
import java.util.Collections;
import java.util.HashMap;
import java.util.List;
import java.util.Map;
import java.util.NoSuchElementException;
import java.util.Optional;
import java.util.function.UnaryOperator;
import java.util.stream.Collectors;

import static org.cloudfoundry.util.tuple.TupleUtils.function;

public final class DefaultServices implements Services {

    private static final int CF_ROUTE_SERVICE_ALREADY_BOUND = 130008;

    private static final int CF_SERVICE_ALREADY_BOUND = 90003;

    private static final ObjectMapper OBJECT_MAPPER = new ObjectMapper();

    private final Mono<CloudFoundryClient> cloudFoundryClient;

    private final Mono<String> organizationId;

    private final Mono<String> spaceId;

    public DefaultServices(Mono<CloudFoundryClient> cloudFoundryClient, Mono<String> organizationId, Mono<String> spaceId) {
        this.cloudFoundryClient = cloudFoundryClient;
        this.spaceId = spaceId;
        this.organizationId = organizationId;
    }

    @Override
    public Mono<Void> bind(BindServiceInstanceRequest request) {
        return Mono
            .zip(this.cloudFoundryClient, this.spaceId)
            .flatMap(function((cloudFoundryClient, spaceId) -> Mono.zip(
                Mono.just(cloudFoundryClient),
                getApplicationId(cloudFoundryClient, request.getApplicationName(), spaceId),
                getSpaceServiceInstanceId(cloudFoundryClient, request.getServiceInstanceName(), spaceId)
            )))
            .flatMap(function((cloudFoundryClient, applicationId, serviceInstanceId) -> createServiceBinding(cloudFoundryClient, applicationId, serviceInstanceId, request.getParameters())))
            .then()
            .transform(OperationsLogging.log("Bind Service Instance"))
            .checkpoint();
    }

    @Override
    public Mono<Void> bindRoute(BindRouteServiceInstanceRequest request) {
        return Mono
            .zip(this.cloudFoundryClient, this.organizationId, this.spaceId)
            .flatMap(function((cloudFoundryClient, organizationId, spaceId) -> Mono.zip(
                Mono.just(cloudFoundryClient),
                getDomainId(cloudFoundryClient, request.getDomainName(), organizationId),
                Mono.just(spaceId)
            )))
            .flatMap(function((cloudFoundryClient, domainId, spaceId) -> Mono.zip(
                Mono.just(cloudFoundryClient),
                getRouteId(cloudFoundryClient, request.getDomainName(), domainId, request.getHostname(), request.getPath()),
                getSpaceServiceInstanceId(cloudFoundryClient, request.getServiceInstanceName(), spaceId)
            )))
            .flatMap(function((cloudFoundryClient, routeId, userProvidedServiceInstanceId) -> createRouteBinding(cloudFoundryClient, routeId, userProvidedServiceInstanceId, request.getParameters())))
            .then()
            .transform(OperationsLogging.log("Bind Route to Service Instance"))
            .checkpoint();
    }

    @Override
    public Mono<Void> createInstance(CreateServiceInstanceRequest request) {
        return Mono
            .zip(this.cloudFoundryClient, this.spaceId)
            .flatMap(function((cloudFoundryClient, spaceId) -> Mono.zip(
                Mono.just(cloudFoundryClient),
                Mono.just(spaceId),
                getServiceIdByName(cloudFoundryClient, spaceId, request.getServiceName())
            )))
            .flatMap(function((cloudFoundryClient, spaceId, serviceId) -> Mono.zip(
                Mono.just(cloudFoundryClient),
                Mono.just(spaceId),
                getServicePlanIdByName(cloudFoundryClient, serviceId, request.getPlanName())
            )))
            .flatMap(function((cloudFoundryClient, spaceId, planId) -> Mono.zip(
                Mono.just(cloudFoundryClient),
                Mono.just(request.getCompletionTimeout()),
                createServiceInstance(cloudFoundryClient, spaceId, planId, request)
            )))
            .flatMap(function(DefaultServices::waitForCreateInstance))
            .transform(OperationsLogging.log("Create Service Instance"))
            .checkpoint();
    }

    @Override
    public Mono<Void> createServiceKey(CreateServiceKeyRequest request) {
        return Mono
            .zip(this.cloudFoundryClient, this.spaceId)
            .flatMap(function((cloudFoundryClient, spaceId) -> Mono.zip(
                Mono.just(cloudFoundryClient),
                getSpaceServiceInstanceId(cloudFoundryClient, request.getServiceInstanceName(), spaceId)
            )))
            .flatMap(function((cloudFoundryClient, serviceInstanceId) -> requestCreateServiceKey(cloudFoundryClient, serviceInstanceId, request.getServiceKeyName(), request.getParameters())))
            .then()
            .transform(OperationsLogging.log("Create Service Key"))
            .checkpoint();
    }

    @Override
    public Mono<Void> createUserProvidedInstance(CreateUserProvidedServiceInstanceRequest request) {
        return Mono
<<<<<<< HEAD
            .zip(this.cloudFoundryClient, this.spaceId)
            .flatMap(function((cloudFoundryClient, spaceId) -> requestCreateUserProvidedServiceInstance(cloudFoundryClient, request.getName(), request.getCredentials(), request.getRouteServiceUrl(),
                spaceId, request.getSyslogDrainUrl())))
=======
            .when(this.cloudFoundryClient, this.spaceId)
            .then(function((cloudFoundryClient, spaceId) -> requestCreateUserProvidedServiceInstance(cloudFoundryClient, request.getName(), request.getCredentials(), request.getRouteServiceUrl(),
                spaceId, request.getSyslogDrainUrl(), request.getTags())))
>>>>>>> d1aff291
            .then()
            .transform(OperationsLogging.log("Create User Provided Service Instance"))
            .checkpoint();
    }

    @Override
    public Mono<Void> deleteInstance(DeleteServiceInstanceRequest request) {
        return Mono
            .zip(this.cloudFoundryClient, this.spaceId)
            .flatMap(function((cloudFoundryClient, spaceId) -> Mono.zip(
                Mono.just(cloudFoundryClient),
                Mono.just(request.getCompletionTimeout()),
                getSpaceServiceInstance(cloudFoundryClient, request.getName(), spaceId)
            )))
            .flatMap(function(DefaultServices::deleteServiceInstance))
            .transform(OperationsLogging.log("Delete Service Instance"))
            .checkpoint();
    }

    @Override
    public Mono<Void> deleteServiceKey(DeleteServiceKeyRequest request) {
        return Mono
            .zip(this.cloudFoundryClient, this.spaceId)
            .flatMap(function((cloudFoundryClient, spaceId) -> Mono.zip(
                Mono.just(cloudFoundryClient),
                getSpaceServiceInstanceId(cloudFoundryClient, request.getServiceInstanceName(), spaceId)
            )))
            .flatMap(function((cloudFoundryClient, serviceInstanceId) -> Mono.zip(
                Mono.just(cloudFoundryClient),
                getServiceKey(cloudFoundryClient, serviceInstanceId, request.getServiceKeyName())
                    .map(ResourceUtils::getId)
            )))
            .flatMap(function(DefaultServices::requestDeleteServiceKey))
            .transform(OperationsLogging.log("Delete Service Key"))
            .checkpoint();
    }

    @Override
    public Mono<ServiceInstance> getInstance(GetServiceInstanceRequest request) {
        return Mono
            .zip(this.cloudFoundryClient, this.spaceId)
            .flatMap(function((cloudFoundryClient, spaceId) -> Mono.zip(
                Mono.just(cloudFoundryClient),
                getSpaceServiceInstance(cloudFoundryClient, request.getName(), spaceId)
            )))
            .flatMap(function((cloudFoundryClient, resource) -> Mono.zip(
                Mono.just(cloudFoundryClient),
                Mono.just(resource),
                getServicePlanEntity(cloudFoundryClient, ResourceUtils.getEntity(resource).getServicePlanId())
            )))
            .flatMap(function((cloudFoundryClient, resource, servicePlanEntity) -> Mono.zip(
                Mono.just(resource),
                Mono.just(Optional.ofNullable(servicePlanEntity.getName())),
                getBoundApplications(cloudFoundryClient, ResourceUtils.getId(resource)),
                getServiceEntity(cloudFoundryClient, Optional.ofNullable(servicePlanEntity.getServiceId()))
            )))
            .map(function(DefaultServices::toServiceInstance))
            .transform(OperationsLogging.log("Get Service Instance"))
            .checkpoint();
    }

    @Override
    public Mono<ServiceKey> getServiceKey(GetServiceKeyRequest request) {
        return Mono
            .zip(this.cloudFoundryClient, this.spaceId)
            .flatMap(function((cloudFoundryClient, spaceId) -> Mono.zip(
                Mono.just(cloudFoundryClient),
                getSpaceServiceInstanceId(cloudFoundryClient, request.getServiceInstanceName(), spaceId)
            )))
            .flatMap(function((cloudFoundryClient, serviceInstanceId) -> getServiceKey(cloudFoundryClient, serviceInstanceId, request.getServiceKeyName())))
            .map(DefaultServices::toServiceKey)
            .transform(OperationsLogging.log("Get Service Key"))
            .checkpoint();
    }

    @Override
    public Flux<ServiceInstanceSummary> listInstances() {
        return Mono
            .zip(this.cloudFoundryClient, this.spaceId)
            .flatMap(function((cloudFoundryClient, spaceId) -> cloudFoundryClient.spaces()
                .getSummary(GetSpaceSummaryRequest.builder()
                    .spaceId(spaceId)
                    .build())))
            .flatMapMany(DefaultServices::toServiceInstanceSummary)
            .transform(OperationsLogging.log("List Service Instances"))
            .checkpoint();
    }

    @Override
    public Flux<ServiceKey> listServiceKeys(ListServiceKeysRequest request) {
        return Mono
            .zip(this.cloudFoundryClient, this.spaceId)
            .flatMap(function((cloudFoundryClient, spaceId) -> Mono.zip(
                Mono.just(cloudFoundryClient),
                getSpaceServiceInstanceId(cloudFoundryClient, request.getServiceInstanceName(), spaceId)
            )))
            .flatMapMany(function((cloudFoundryClient, serviceInstanceId) -> requestListServiceInstanceServiceKeys(cloudFoundryClient, serviceInstanceId)))
            .map(DefaultServices::toServiceKey)
            .transform(OperationsLogging.log("List Service Keys"))
            .checkpoint();
    }

    @Override
    public Flux<ServiceOffering> listServiceOfferings(ListServiceOfferingsRequest request) {
        return Mono
            .zip(this.cloudFoundryClient, this.spaceId)
            .flatMapMany(function((cloudFoundryClient, spaceId) -> Optional
                .ofNullable(request.getServiceName())
                .map(serviceName -> getSpaceService(cloudFoundryClient, spaceId, serviceName).flux())
                .orElse(requestListServices(cloudFoundryClient, spaceId))
                .map(resource -> Tuples.of(cloudFoundryClient, resource))
            ))
            .flatMap(function((cloudFoundryClient, resource) -> Mono.zip(
                Mono.just(resource),
                getServicePlans(cloudFoundryClient, ResourceUtils.getId(resource))
            )))
            .map(function(DefaultServices::toServiceOffering))
            .transform(OperationsLogging.log("List Service Offerings"))
            .checkpoint();
    }

    @Override
    public Mono<Void> renameInstance(RenameServiceInstanceRequest request) {
        return Mono
            .zip(this.cloudFoundryClient, this.spaceId)
            .flatMap(function((cloudFoundryClient, spaceId) -> Mono.zip(
                Mono.just(cloudFoundryClient),
                getSpaceServiceInstance(cloudFoundryClient, request.getName(), spaceId)
            )))
            .flatMap(function((cloudFoundryClient, serviceInstance) -> renameServiceInstance(cloudFoundryClient, serviceInstance, request.getNewName())))
            .then()
            .transform(OperationsLogging.log("Rename Service Instance"))
            .checkpoint();
    }

    @Override
    public Mono<Void> unbind(UnbindServiceInstanceRequest request) {
        return Mono
            .zip(this.cloudFoundryClient, this.spaceId)
            .flatMap(function((cloudFoundryClient, spaceId) -> Mono.zip(
                Mono.just(cloudFoundryClient),
                getApplicationId(cloudFoundryClient, request.getApplicationName(), spaceId),
                getSpaceServiceInstanceId(cloudFoundryClient, request.getServiceInstanceName(), spaceId)
            )))
            .flatMap(function((cloudFoundryClient, applicationId, serviceInstanceId) -> Mono.zip(
                Mono.just(cloudFoundryClient),
                Mono.just(request.getCompletionTimeout()),
                getServiceBindingId(cloudFoundryClient, applicationId, serviceInstanceId, request.getServiceInstanceName())
            )))
            .flatMap(function(DefaultServices::deleteServiceBinding))
            .then()
            .transform(OperationsLogging.log("Unbind Service Instance"))
            .checkpoint();
    }

    @Override
    public Mono<Void> unbindRoute(UnbindRouteServiceInstanceRequest request) {
        return Mono
            .zip(this.cloudFoundryClient, this.organizationId, this.spaceId)
            .flatMap(function((cloudFoundryClient, organizationId, spaceId) -> Mono.zip(
                Mono.just(cloudFoundryClient),
                getDomainId(cloudFoundryClient, request.getDomainName(), organizationId),
                Mono.just(spaceId)
            )))
            .flatMap(function((cloudFoundryClient, domainId, spaceId) -> Mono.zip(
                Mono.just(cloudFoundryClient),
                getRouteId(cloudFoundryClient, request.getDomainName(), domainId, request.getHostname(), request.getPath()),
                getSpaceServiceInstanceId(cloudFoundryClient, request.getServiceInstanceName(), spaceId)
            )))
            .flatMap(function(DefaultServices::requestRemoveRoute))
            .then()
            .transform(OperationsLogging.log("Unbind Route from Service Instance"))
            .checkpoint();
    }

    @Override
    public Mono<Void> updateInstance(UpdateServiceInstanceRequest request) {
        return Mono
            .zip(this.cloudFoundryClient, this.organizationId, this.spaceId)
            .flatMap(function((cloudFoundryClient, organizationId, spaceId) -> Mono.zip(
                Mono.just(cloudFoundryClient),
                Mono.just(organizationId),
                getSpaceServiceInstance(cloudFoundryClient, request.getServiceInstanceName(), spaceId)
            )))
            .flatMap(function((cloudFoundryClient, organizationId, serviceInstance) -> Mono.zip(
                Mono.just(cloudFoundryClient),
                Mono.just(ResourceUtils.getId(serviceInstance)),
                getOptionalValidatedServicePlanId(cloudFoundryClient, request.getPlanName(), serviceInstance, organizationId)
            )))
            .flatMap(function((cloudFoundryClient, serviceInstanceId, servicePlanId) -> updateServiceInstance(cloudFoundryClient, request, serviceInstanceId, servicePlanId.orElse(null))))
            .then()
            .transform(OperationsLogging.log("Update Service Instance"))
            .checkpoint();
    }

    @Override
    public Mono<Void> updateUserProvidedInstance(UpdateUserProvidedServiceInstanceRequest request) {
        return Mono
            .zip(this.cloudFoundryClient, this.spaceId)
            .flatMap(function((cloudFoundryClient, spaceId) -> Mono.zip(
                Mono.just(cloudFoundryClient),
                getSpaceUserProvidedServiceInstanceId(cloudFoundryClient, request.getUserProvidedServiceInstanceName(), spaceId)
            )))
            .flatMap(function((cloudFoundryClient, userProvidedServiceInstanceId) -> updateUserProvidedServiceInstance(cloudFoundryClient, request, userProvidedServiceInstanceId)))
            .then()
            .transform(OperationsLogging.log("Update User Provided Service Instance"))
            .checkpoint();
    }

    private static Mono<Optional<String>> checkVisibility(CloudFoundryClient cloudFoundryClient, String organizationId, ServicePlanResource resource) {
        String servicePlanId = ResourceUtils.getId(resource);

        if (resource.getEntity().getPubliclyVisible()) {
            return Mono.just(Optional.of(servicePlanId));
        }

        return requestListServicePlanVisibilities(cloudFoundryClient, organizationId, servicePlanId)
            .next()
            .switchIfEmpty(ExceptionUtils.illegalArgument("Service Plan %s is not visible to your organization", resource.getEntity().getName()))
            .thenReturn(Optional.of(servicePlanId));
    }

    private static Mono<AssociateUserProvidedServiceInstanceRouteResponse> createRouteBinding(CloudFoundryClient cloudFoundryClient, String routeId, String userProvidedServiceInstanceId,
                                                                                              Map<String, Object> parameters) {
        return requestCreateRouteBinding(cloudFoundryClient, routeId, userProvidedServiceInstanceId, parameters)
            .onErrorResume(ExceptionUtils.statusCode(CF_ROUTE_SERVICE_ALREADY_BOUND), t -> Mono.empty());
    }

    private static Mono<CreateServiceBindingResponse> createServiceBinding(CloudFoundryClient cloudFoundryClient, String applicationId, String serviceInstanceId, Map<String, Object> parameters) {
        return requestCreateServiceBinding(cloudFoundryClient, applicationId, serviceInstanceId, parameters)
            .onErrorResume(ExceptionUtils.statusCode(CF_SERVICE_ALREADY_BOUND), t -> Mono.empty());
    }

    private static Mono<AbstractServiceInstanceResource> createServiceInstance(CloudFoundryClient cloudFoundryClient, String spaceId, String planId, CreateServiceInstanceRequest request) {
        return requestCreateServiceInstance(cloudFoundryClient, spaceId, planId, request.getServiceInstanceName(), request.getParameters(), request.getTags())
            .cast(AbstractServiceInstanceResource.class);
    }

    private static Mono<Void> deleteServiceBinding(CloudFoundryClient cloudFoundryClient, Duration completionTimeout, String serviceBindingId) {
        return requestDeleteServiceBinding(cloudFoundryClient, serviceBindingId)
            .flatMap(job -> JobUtils.waitForCompletion(cloudFoundryClient, completionTimeout, job));
    }

    private static Mono<Void> deleteServiceInstance(CloudFoundryClient cloudFoundryClient, Duration completionTimeout, UnionServiceInstanceResource serviceInstance) {
        if (isUserProvidedService(serviceInstance)) {
            return requestDeleteUserProvidedServiceInstance(cloudFoundryClient, ResourceUtils.getId(serviceInstance));
        } else {
            return requestDeleteServiceInstance(cloudFoundryClient, ResourceUtils.getId(serviceInstance))
                .flatMap(response -> {
                    Object entity = response.getEntity();
                    if (entity instanceof JobEntity) {
                        return JobUtils.waitForCompletion(cloudFoundryClient, completionTimeout, (JobEntity) response.getEntity());
                    } else {
                        return LastOperationUtils.waitForCompletion(completionTimeout, () -> requestGetServiceInstance(cloudFoundryClient, ResourceUtils.getId(serviceInstance))
                                .map(r -> ResourceUtils.getEntity(r).getLastOperation()));
                    }
                });
        }
    }

    private static Mono<ApplicationResource> getApplication(CloudFoundryClient cloudFoundryClient, String applicationName, String spaceId) {
        return requestListApplications(cloudFoundryClient, applicationName, spaceId)
            .single()
            .onErrorResume(NoSuchElementException.class, t -> ExceptionUtils.illegalArgument("Application %s does not exist", applicationName));
    }

    private static Mono<String> getApplicationId(CloudFoundryClient cloudFoundryClient, String applicationName, String spaceId) {
        return getApplication(cloudFoundryClient, applicationName, spaceId)
            .map(ResourceUtils::getId);
    }

    private static Mono<List<String>> getBoundApplications(CloudFoundryClient cloudFoundryClient, String serviceInstanceId) {
        return requestListServiceBindings(cloudFoundryClient, serviceInstanceId)
            .map(resource -> ResourceUtils.getEntity(resource).getApplicationId())
            .flatMap(applicationId -> requestGetApplication(cloudFoundryClient, applicationId))
            .map(ResourceUtils::getEntity)
            .map(ApplicationEntity::getName)
            .collectList();
    }

    private static Mono<String> getDomainId(CloudFoundryClient cloudFoundryClient, String domain, String organizationId) {
        return getPrivateDomainId(cloudFoundryClient, domain, organizationId)
            .switchIfEmpty(getSharedDomainId(cloudFoundryClient, domain))
            .switchIfEmpty(ExceptionUtils.illegalArgument("Domain %s not found", domain));
    }

    @SuppressWarnings("unchecked")
    private static String getExtraValue(String extra, String key) {
        if (extra == null || extra.isEmpty()) {
            return null;
        }

        try {
            return (String) OBJECT_MAPPER.readValue(extra, Map.class).get(key);
        } catch (IOException e) {
            throw Exceptions.propagate(e);
        }
    }

    private static Mono<Optional<String>> getOptionalValidatedServicePlanId(CloudFoundryClient cloudFoundryClient, String planName, UnionServiceInstanceResource serviceInstance,
                                                                            String organizationId) {
        if (planName == null || planName.isEmpty()) {
            return Mono.just(Optional.empty());
        }

        String servicePlanId = serviceInstance.getEntity().getServicePlanId();

        if (servicePlanId == null || servicePlanId.isEmpty()) {
            return ExceptionUtils.illegalArgument("Plan does not exist for the %s service", serviceInstance.getEntity().getName());
        }

        return getServiceId(cloudFoundryClient, servicePlanId)
            .flatMap(serviceId -> requestGetService(cloudFoundryClient, serviceId))
            .filter(DefaultServices::isPlanUpdateable)
            .switchIfEmpty(ExceptionUtils.illegalArgument("Plan for the %s service cannot be updated", serviceInstance.getEntity().getName()))
            .flatMapMany(response -> requestListServicePlans(cloudFoundryClient, ResourceUtils.getId(response)))
            .filter(resource -> planName.equals(resource.getEntity().getName()))
            .singleOrEmpty()
            .switchIfEmpty(ExceptionUtils.illegalArgument("New service plan %s not found", planName))
            .flatMap(resource -> checkVisibility(cloudFoundryClient, organizationId, resource));
    }

    private static Mono<String> getPrivateDomainId(CloudFoundryClient cloudFoundryClient, String domain, String organizationId) {
        return requestPrivateDomain(cloudFoundryClient, domain, organizationId)
            .map(ResourceUtils::getId)
            .singleOrEmpty();
    }

    private static Mono<RouteResource> getRoute(CloudFoundryClient cloudFoundryClient, String domain, String domainId, String host, String path) {
        return getRoute(cloudFoundryClient, domainId, host, path)
            .switchIfEmpty(ExceptionUtils.illegalArgument("Route %s does not exist", host == null ? domain : host + "." + domain));
    }

    private static Mono<RouteResource> getRoute(CloudFoundryClient cloudFoundryClient, String domainId, String host, String routePath) {
        return requestRoutes(cloudFoundryClient, domainId, host, routePath)
            .filter(resource -> isIdentical(host, ResourceUtils.getEntity(resource).getHost()))
            .filter(resource -> isIdentical(Optional.ofNullable(routePath).orElse(""), ResourceUtils.getEntity(resource).getPath()))
            .singleOrEmpty();
    }

    private static Mono<String> getRouteId(CloudFoundryClient cloudFoundryClient, String domain, String domainId, String host, String path) {
        return getRoute(cloudFoundryClient, domain, domainId, host, path)
            .map(ResourceUtils::getId);
    }

    private static Mono<String> getServiceBindingId(CloudFoundryClient cloudFoundryClient, String applicationId, String serviceInstanceId, String serviceInstanceName) {
        return requestListServiceBindings(cloudFoundryClient, applicationId, serviceInstanceId)
            .singleOrEmpty()
            .switchIfEmpty(ExceptionUtils.illegalState("Service instance %s is not bound to application", serviceInstanceName))
            .map(ResourceUtils::getId);
    }

    private static Mono<ServiceEntity> getServiceEntity(CloudFoundryClient cloudFoundryClient, Optional<String> serviceId) {
        return Mono
            .justOrEmpty(serviceId)
            .flatMap(serviceId1 -> requestGetService(cloudFoundryClient, serviceId1))
            .map(ResourceUtils::getEntity)
            .switchIfEmpty(Mono.just(ServiceEntity.builder().build()));
    }

    private static Mono<String> getServiceId(CloudFoundryClient cloudFoundryClient, String servicePlanId) {
        return requestGetServicePlan(cloudFoundryClient, servicePlanId)
            .map(response -> response.getEntity().getServiceId());
    }

    private static Mono<String> getServiceIdByName(CloudFoundryClient cloudFoundryClient, String spaceId, String service) {
        return getSpaceService(cloudFoundryClient, spaceId, service)
            .map(ResourceUtils::getId);
    }

    private static Mono<ServiceKeyResource> getServiceKey(CloudFoundryClient cloudFoundryClient, String serviceInstanceId, String serviceKey) {
        return requestListServiceInstanceServiceKeys(cloudFoundryClient, serviceInstanceId, serviceKey)
            .single()
            .onErrorResume(NoSuchElementException.class, t -> ExceptionUtils.illegalArgument("Service key %s does not exist", serviceKey));
    }

    private static Mono<ServicePlanEntity> getServicePlanEntity(CloudFoundryClient cloudFoundryClient, String servicePlanId) {
        return Mono
            .justOrEmpty(servicePlanId)
            .flatMap(servicePlanId1 -> requestGetServicePlan(cloudFoundryClient, servicePlanId1))
            .map(ResourceUtils::getEntity)
            .switchIfEmpty(Mono.just(ServicePlanEntity.builder().build()));
    }

    private static Mono<String> getServicePlanIdByName(CloudFoundryClient cloudFoundryClient, String serviceId, String plan) {
        return requestListServicePlans(cloudFoundryClient, serviceId)
            .filter(resource -> plan.equals(ResourceUtils.getEntity(resource).getName()))
            .single()
            .map(ResourceUtils::getId)
            .onErrorResume(NoSuchElementException.class, t -> ExceptionUtils.illegalArgument("Service plan %s does not exist", plan));
    }

    private static Mono<List<ServicePlanResource>> getServicePlans(CloudFoundryClient cloudFoundryClient, String serviceId) {
        return requestListServicePlans(cloudFoundryClient, serviceId)
            .collectList();
    }

    private static Mono<String> getSharedDomainId(CloudFoundryClient cloudFoundryClient, String domain) {
        return requestSharedDomain(cloudFoundryClient, domain)
            .map(ResourceUtils::getId)
            .singleOrEmpty();
    }

    private static Mono<ServiceResource> getSpaceService(CloudFoundryClient cloudFoundryClient, String spaceId, String service) {
        return requestListServices(cloudFoundryClient, spaceId, service)
            .single()
            .onErrorResume(NoSuchElementException.class, t -> ExceptionUtils.illegalArgument("Service %s does not exist", service));
    }

    private static Mono<UnionServiceInstanceResource> getSpaceServiceInstance(CloudFoundryClient cloudFoundryClient, String serviceInstanceName, String spaceId) {
        return requestListServiceInstances(cloudFoundryClient, spaceId, serviceInstanceName)
            .single()
            .onErrorResume(NoSuchElementException.class, t -> ExceptionUtils.illegalArgument("Service instance %s does not exist", serviceInstanceName));
    }

    private static Mono<String> getSpaceServiceInstanceId(CloudFoundryClient cloudFoundryClient, String serviceInstanceName, String spaceId) {
        return getSpaceServiceInstance(cloudFoundryClient, serviceInstanceName, spaceId)
            .map(ResourceUtils::getId);
    }

    private static Mono<UnionServiceInstanceResource> getSpaceUserProvidedServiceInstance(CloudFoundryClient cloudFoundryClient, String serviceInstanceName, String spaceId) {
        return requestListServiceInstances(cloudFoundryClient, spaceId, serviceInstanceName)
            .filter(DefaultServices::isUserProvidedService)
            .single()
            .onErrorResume(NoSuchElementException.class, t -> ExceptionUtils.illegalArgument("User provided service instance %s does not exist", serviceInstanceName));
    }

    private static Mono<String> getSpaceUserProvidedServiceInstanceId(CloudFoundryClient cloudFoundryClient, String serviceInstanceName, String spaceId) {
        return getSpaceUserProvidedServiceInstance(cloudFoundryClient, serviceInstanceName, spaceId)
            .map(ResourceUtils::getId);
    }

    private static boolean isIdentical(String s, String t) {
        return s == null ? t == null : s.equals(t);
    }

    private static boolean isPlanUpdateable(GetServiceResponse response) {
        return response.getEntity().getPlanUpdateable();
    }

    private static boolean isUserProvidedService(UnionServiceInstanceResource serviceInstance) {
        return ServiceInstanceType.from(ResourceUtils.getEntity(serviceInstance).getType()).equals(ServiceInstanceType.USER_PROVIDED);
    }

    private static Mono<BaseServiceInstanceEntity> renameServiceInstance(CloudFoundryClient cloudFoundryClient, UnionServiceInstanceResource serviceInstance, String newName) {
        if (isUserProvidedService(serviceInstance)) {
            return requestUserProvidedServiceInstanceUpdate(cloudFoundryClient, ResourceUtils.getId(serviceInstance), newName)
                .map(ResourceUtils::getEntity)
                .cast(BaseServiceInstanceEntity.class);
        } else {
            return requestServiceInstanceUpdate(cloudFoundryClient, ResourceUtils.getId(serviceInstance), newName)
                .map(ResourceUtils::getEntity)
                .cast(BaseServiceInstanceEntity.class);
        }
    }

    private static Mono<AssociateUserProvidedServiceInstanceRouteResponse> requestCreateRouteBinding(CloudFoundryClient cloudFoundryClient, String routeId, String userProvidedServiceInstanceId,
                                                                                                     Map<String, Object> parameters) {
        return cloudFoundryClient.userProvidedServiceInstances()
            .associateRoute(AssociateUserProvidedServiceInstanceRouteRequest.builder()
                .parameters(parameters)
                .routeId(routeId)
                .userProvidedServiceInstanceId(userProvidedServiceInstanceId)
                .build());
    }

    private static Mono<CreateServiceBindingResponse> requestCreateServiceBinding(CloudFoundryClient cloudFoundryClient, String applicationId, String serviceInstanceId,
                                                                                  Map<String, Object> parameters) {
        return cloudFoundryClient.serviceBindingsV2()
            .create(CreateServiceBindingRequest.builder()
                .applicationId(applicationId)
                .parameters(parameters)
                .serviceInstanceId(serviceInstanceId)
                .build());
    }

    private static Mono<CreateServiceInstanceResponse> requestCreateServiceInstance(CloudFoundryClient cloudFoundryClient, String spaceId, String planId, String serviceInstance,
                                                                                    Map<String, Object> parameters, List<String> tags) {
        return cloudFoundryClient.serviceInstances()
            .create(org.cloudfoundry.client.v2.serviceinstances.CreateServiceInstanceRequest.builder()
                .acceptsIncomplete(true)
                .name(serviceInstance)
                .servicePlanId(planId)
                .spaceId(spaceId)
                .parameters(parameters)
                .tags(tags)
                .build());
    }

    private static Mono<CreateServiceKeyResponse> requestCreateServiceKey(CloudFoundryClient cloudFoundryClient, String serviceInstanceId, String serviceKey, Map<String, Object> parameters) {
        return cloudFoundryClient.serviceKeys()
            .create(org.cloudfoundry.client.v2.servicekeys.CreateServiceKeyRequest.builder()
                .serviceInstanceId(serviceInstanceId)
                .name(serviceKey)
                .parameters(parameters)
                .build());
    }

    private static Mono<CreateUserProvidedServiceInstanceResponse> requestCreateUserProvidedServiceInstance(CloudFoundryClient cloudFoundryClient, String name, Map<String, Object> credentials,
                                                                                                            String routeServiceUrl, String spaceId, String syslogDrainUrl, List<String> tags) {
        return cloudFoundryClient.userProvidedServiceInstances()
            .create(org.cloudfoundry.client.v2.userprovidedserviceinstances.CreateUserProvidedServiceInstanceRequest.builder()
                .name(name)
                .credentials(credentials)
                .routeServiceUrl(routeServiceUrl)
                .spaceId(spaceId)
                .syslogDrainUrl(syslogDrainUrl)
                .tags(tags)
                .build());
    }

    private static Mono<DeleteServiceBindingResponse> requestDeleteServiceBinding(CloudFoundryClient cloudFoundryClient, String serviceBindingId) {
        return cloudFoundryClient.serviceBindingsV2()
            .delete(DeleteServiceBindingRequest.builder()
                .serviceBindingId(serviceBindingId)
                .async(true)
                .build());
    }

    private static Mono<DeleteServiceInstanceResponse> requestDeleteServiceInstance(CloudFoundryClient cloudFoundryClient, String serviceInstanceId) {
        return cloudFoundryClient.serviceInstances()
            .delete(org.cloudfoundry.client.v2.serviceinstances.DeleteServiceInstanceRequest.builder()
                .acceptsIncomplete(true)
                .serviceInstanceId(serviceInstanceId)
                .async(true)
                .build());
    }

    private static Mono<Void> requestDeleteServiceKey(CloudFoundryClient cloudFoundryClient, String serviceKeyId) {
        return cloudFoundryClient.serviceKeys()
            .delete(org.cloudfoundry.client.v2.servicekeys.DeleteServiceKeyRequest.builder()
                .serviceKeyId(serviceKeyId)
                .build());
    }

    private static Mono<Void> requestDeleteUserProvidedServiceInstance(CloudFoundryClient cloudFoundryClient, String serviceInstanceId) {
        return cloudFoundryClient.userProvidedServiceInstances()
            .delete(DeleteUserProvidedServiceInstanceRequest.builder()
                .userProvidedServiceInstanceId(serviceInstanceId)
                .build());
    }

    private static Mono<GetApplicationResponse> requestGetApplication(CloudFoundryClient cloudFoundryClient, String applicationId) {
        return cloudFoundryClient.applicationsV2()
            .get(GetApplicationRequest.builder()
                .applicationId(applicationId)
                .build());
    }

    private static Mono<GetServiceResponse> requestGetService(CloudFoundryClient cloudFoundryClient, String serviceId) {
        return cloudFoundryClient.services()
            .get(GetServiceRequest.builder()
                .serviceId(serviceId)
                .build());
    }

    private static Mono<GetServiceInstanceResponse> requestGetServiceInstance(CloudFoundryClient cloudFoundryClient, String serviceInstanceId) {
        return cloudFoundryClient.serviceInstances()
            .get(org.cloudfoundry.client.v2.serviceinstances.GetServiceInstanceRequest.builder()
                .serviceInstanceId(serviceInstanceId)
                .build());
    }

    private static Mono<GetServicePlanResponse> requestGetServicePlan(CloudFoundryClient cloudFoundryClient, String servicePlanId) {
        return cloudFoundryClient.servicePlans()
            .get(GetServicePlanRequest.builder()
                .servicePlanId(servicePlanId)
                .build());
    }

    private static Flux<ApplicationResource> requestListApplications(CloudFoundryClient cloudFoundryClient, String application, String spaceId) {
        return PaginationUtils
            .requestClientV2Resources(page -> cloudFoundryClient.spaces()
                .listApplications(ListSpaceApplicationsRequest.builder()
                    .name(application)
                    .spaceId(spaceId)
                    .page(page)
                    .build()));
    }

    private static Flux<ServiceBindingResource> requestListServiceBindings(CloudFoundryClient cloudFoundryClient, String applicationId, String serviceInstanceId) {
        return PaginationUtils
            .requestClientV2Resources(page -> cloudFoundryClient.applicationsV2()
                .listServiceBindings(ListApplicationServiceBindingsRequest.builder()
                    .page(page)
                    .applicationId(applicationId)
                    .serviceInstanceId(serviceInstanceId)
                    .build()));
    }

    private static Flux<ServiceBindingResource> requestListServiceBindings(CloudFoundryClient cloudFoundryClient, String serviceInstanceId) {
        return PaginationUtils
            .requestClientV2Resources(page -> cloudFoundryClient.serviceBindingsV2()
                .list(ListServiceBindingsRequest.builder()
                    .page(page)
                    .serviceInstanceId(serviceInstanceId)
                    .build()));
    }

    private static Flux<ServiceKeyResource> requestListServiceInstanceServiceKeys(CloudFoundryClient cloudFoundryClient, String serviceInstanceId, String serviceKey) {
        return PaginationUtils
            .requestClientV2Resources(page -> cloudFoundryClient.serviceInstances()
                .listServiceKeys(ListServiceInstanceServiceKeysRequest.builder()
                    .serviceInstanceId(serviceInstanceId)
                    .name(serviceKey)
                    .page(page)
                    .build()));
    }

    private static Flux<ServiceKeyResource> requestListServiceInstanceServiceKeys(CloudFoundryClient cloudFoundryClient, String serviceInstanceId) {
        return PaginationUtils
            .requestClientV2Resources(page -> cloudFoundryClient.serviceInstances()
                .listServiceKeys(ListServiceInstanceServiceKeysRequest.builder()
                    .page(page)
                    .serviceInstanceId(serviceInstanceId)
                    .build()));
    }

    private static Flux<UnionServiceInstanceResource> requestListServiceInstances(CloudFoundryClient cloudFoundryClient, String spaceId, String serviceInstanceName) {
        return PaginationUtils
            .requestClientV2Resources(page -> cloudFoundryClient.spaces()
                .listServiceInstances(ListSpaceServiceInstancesRequest.builder()
                    .page(page)
                    .returnUserProvidedServiceInstances(true)
                    .name(serviceInstanceName)
                    .spaceId(spaceId)
                    .build()));
    }

    private static Flux<ServicePlanVisibilityResource> requestListServicePlanVisibilities(CloudFoundryClient cloudFoundryClient, String organizationId, String servicePlanId) {
        return PaginationUtils
            .requestClientV2Resources(page -> cloudFoundryClient.servicePlanVisibilities()
                .list(ListServicePlanVisibilitiesRequest.builder()
                    .organizationId(organizationId)
                    .page(page)
                    .servicePlanId(servicePlanId)
                    .build()));
    }

    private static Flux<ServicePlanResource> requestListServicePlans(CloudFoundryClient cloudFoundryClient, String serviceId) {
        return PaginationUtils
            .requestClientV2Resources(page -> cloudFoundryClient.servicePlans()
                .list(ListServicePlansRequest.builder()
                    .page(page)
                    .serviceId(serviceId)
                    .build()));
    }

    private static Flux<ServiceResource> requestListServices(CloudFoundryClient cloudFoundryClient, String spaceId) {
        return PaginationUtils
            .requestClientV2Resources(page -> cloudFoundryClient.spaces()
                .listServices(ListSpaceServicesRequest.builder()
                    .page(page)
                    .spaceId(spaceId)
                    .build()));
    }

    private static Flux<ServiceResource> requestListServices(CloudFoundryClient cloudFoundryClient, String spaceId, String serviceName) {
        return PaginationUtils
            .requestClientV2Resources(page -> cloudFoundryClient.spaces()
                .listServices(ListSpaceServicesRequest.builder()
                    .label(serviceName)
                    .page(page)
                    .spaceId(spaceId)
                    .build()));
    }

    private static Flux<PrivateDomainResource> requestPrivateDomain(CloudFoundryClient cloudFoundryClient, String domain, String organizationId) {
        return PaginationUtils
            .requestClientV2Resources(page -> cloudFoundryClient.organizations()
                .listPrivateDomains(ListOrganizationPrivateDomainsRequest.builder()
                    .name(domain)
                    .organizationId(organizationId)
                    .page(page)
                    .build()));
    }

    private static Mono<Void> requestRemoveRoute(CloudFoundryClient cloudFoundryClient, String routeId, String userProvidedServiceInstanceId) {
        return cloudFoundryClient.userProvidedServiceInstances()
            .removeRoute(RemoveUserProvidedServiceInstanceRouteRequest.builder()
                .routeId(routeId)
                .userProvidedServiceInstanceId(userProvidedServiceInstanceId)
                .build());
    }

    private static Flux<RouteResource> requestRoutes(CloudFoundryClient cloudFoundryClient, UnaryOperator<ListRoutesRequest.Builder> modifier) {

        ListRoutesRequest.Builder listBuilder = modifier.apply(ListRoutesRequest.builder());

        return PaginationUtils
            .requestClientV2Resources(page -> cloudFoundryClient.routes()
                .list(listBuilder
                    .page(page)
                    .build()));
    }

    private static Flux<RouteResource> requestRoutes(CloudFoundryClient cloudFoundryClient, String domainId, String host, String path) {
        return requestRoutes(cloudFoundryClient, builder -> builder
            .domainId(domainId)
            .hosts(Optional.ofNullable(host).map(Collections::singletonList).orElse(null))
            .paths(Optional.ofNullable(path).map(Collections::singletonList).orElse(null))
        );
    }

    private static Mono<UpdateServiceInstanceResponse> requestServiceInstanceUpdate(CloudFoundryClient cloudFoundryClient, String serviceInstanceId, String newName) {
        return cloudFoundryClient.serviceInstances()
            .update(org.cloudfoundry.client.v2.serviceinstances.UpdateServiceInstanceRequest.builder()
                .name(newName)
                .serviceInstanceId(serviceInstanceId)
                .build());
    }

    private static Flux<SharedDomainResource> requestSharedDomain(CloudFoundryClient cloudFoundryClient, String domain) {
        return PaginationUtils
            .requestClientV2Resources(page -> cloudFoundryClient.sharedDomains()
                .list(ListSharedDomainsRequest.builder()
                    .name(domain)
                    .page(page)
                    .build()));
    }

    private static Mono<UpdateUserProvidedServiceInstanceResponse> requestUserProvidedServiceInstanceUpdate(CloudFoundryClient cloudFoundryClient, String serviceInstanceId, String newName) {
        return cloudFoundryClient.userProvidedServiceInstances()
            .update(org.cloudfoundry.client.v2.userprovidedserviceinstances.UpdateUserProvidedServiceInstanceRequest.builder()
                .name(newName)
                .userProvidedServiceInstanceId(serviceInstanceId)
                .build());
    }

    private static ServiceInstance toServiceInstance(UnionServiceInstanceResource resource, Optional<String> plan, List<String> applications, ServiceEntity serviceEntity) {
        String extra = Optional.ofNullable(serviceEntity.getExtra()).orElse("");
        Optional<String> documentationUrl = Optional.ofNullable(getExtraValue(extra, "documentationUrl"));
        UnionServiceInstanceEntity serviceInstanceEntity = resource.getEntity();
        LastOperation lastOperation = Optional
            .ofNullable(serviceInstanceEntity.getLastOperation())
            .orElse(LastOperation.builder()
                .build());

        return ServiceInstance.builder()
            .applications(applications)
            .dashboardUrl(serviceInstanceEntity.getDashboardUrl())
            .description(serviceEntity.getDescription())
            .documentationUrl(documentationUrl.orElse(null))
            .id(ResourceUtils.getId(resource))
            .lastOperation(lastOperation.getType())
            .message(lastOperation.getDescription())
            .name(serviceInstanceEntity.getName())
            .plan(plan.orElse(null))
            .service(serviceEntity.getLabel())
            .startedAt(lastOperation.getCreatedAt())
            .status(lastOperation.getState())
            .tags(serviceInstanceEntity.getTags())
            .type(ServiceInstanceType.from(serviceInstanceEntity.getType()))
            .updatedAt(lastOperation.getUpdatedAt())
            .build();
    }

    private static Flux<ServiceInstanceSummary> toServiceInstanceSummary(GetSpaceSummaryResponse response) {
        Map<String, List<String>> applicationBindings = new HashMap<>();

        response.getApplications()
            .forEach(application -> application.getServiceNames()
                .forEach(serviceName -> {
                    if (!applicationBindings.containsKey(serviceName)) {
                        applicationBindings.put(serviceName, new ArrayList<>());
                    }

                    applicationBindings.get(serviceName).add(application.getName());
                })
            );

        return Flux.fromIterable(response.getServices())
            .map(service -> ServiceInstanceSummary.builder()
                .applications(Optional.ofNullable(applicationBindings.get(service.getName())).orElse(Collections.emptyList()))
                .id(service.getId())
                .lastOperation(service.getLastOperation() == null ? null : service.getLastOperation().getDescription())
                .name(service.getName())
                .plan(service.getServicePlan() == null ? null : service.getServicePlan().getName())
                .service(service.getServicePlan() == null ? null : service.getServicePlan().getService().getLabel())
                .type(service.getServicePlan() == null ? ServiceInstanceType.USER_PROVIDED : ServiceInstanceType.MANAGED)
                .build());
    }

    private static ServiceKey toServiceKey(AbstractServiceKeyResource resource) {
        ServiceKeyEntity entity = ResourceUtils.getEntity(resource);

        return ServiceKey.builder()
            .credentials(entity.getCredentials())
            .id(ResourceUtils.getId(resource))
            .name(entity.getName())
            .build();
    }

    private static ServiceOffering toServiceOffering(ServiceResource resource, List<ServicePlanResource> servicePlans) {
        ServiceEntity entity = resource.getEntity();

        return ServiceOffering.builder()
            .description(entity.getDescription())
            .id(ResourceUtils.getId(resource))
            .label(entity.getLabel())
            .servicePlans(toServicePlans(servicePlans))
            .build();
    }

    private static ServicePlan toServicePlan(ServicePlanResource resource) {
        ServicePlanEntity entity = ResourceUtils.getEntity(resource);

        return ServicePlan.builder()
            .description(entity.getDescription())
            .free(entity.getFree())
            .id(ResourceUtils.getId(resource))
            .name(entity.getName())
            .build();
    }

    private static List<ServicePlan> toServicePlans(List<ServicePlanResource> servicePlans) {
        return servicePlans.stream()
            .map(DefaultServices::toServicePlan)
            .collect(Collectors.toList());
    }

    private static Mono<UpdateServiceInstanceResponse> updateServiceInstance(CloudFoundryClient cloudFoundryClient, UpdateServiceInstanceRequest request, String serviceInstanceId,
                                                                             String servicePlanId) {
        return cloudFoundryClient.serviceInstances()
            .update(org.cloudfoundry.client.v2.serviceinstances
                .UpdateServiceInstanceRequest.builder()
                .acceptsIncomplete(true)
                .parameters(request.getParameters())
                .serviceInstanceId(serviceInstanceId)
                .servicePlanId(servicePlanId)
                .tags(request.getTags())
                .build());
    }

    private static Mono<UpdateUserProvidedServiceInstanceResponse> updateUserProvidedServiceInstance(CloudFoundryClient cloudFoundryClient,
                                                                                                     UpdateUserProvidedServiceInstanceRequest request,
                                                                                                     String userProvidedServiceInstanceId) {
        return cloudFoundryClient.userProvidedServiceInstances()
            .update(org.cloudfoundry.client.v2.userprovidedserviceinstances.UpdateUserProvidedServiceInstanceRequest.builder()
                .credentials(request.getCredentials())
                .syslogDrainUrl(request.getSyslogDrainUrl())
                .tags(request.getTags())
                .userProvidedServiceInstanceId(userProvidedServiceInstanceId)
                .build());
    }

    private static Mono<Void> waitForCreateInstance(CloudFoundryClient cloudFoundryClient, Duration completionTimeout, AbstractServiceInstanceResource serviceInstance) {
        return LastOperationUtils
            .waitForCompletion(completionTimeout, () -> requestGetServiceInstance(cloudFoundryClient, ResourceUtils.getId(serviceInstance))
                .map(response -> ResourceUtils.getEntity(response).getLastOperation()));
    }

}<|MERGE_RESOLUTION|>--- conflicted
+++ resolved
@@ -193,15 +193,9 @@
     @Override
     public Mono<Void> createUserProvidedInstance(CreateUserProvidedServiceInstanceRequest request) {
         return Mono
-<<<<<<< HEAD
             .zip(this.cloudFoundryClient, this.spaceId)
             .flatMap(function((cloudFoundryClient, spaceId) -> requestCreateUserProvidedServiceInstance(cloudFoundryClient, request.getName(), request.getCredentials(), request.getRouteServiceUrl(),
-                spaceId, request.getSyslogDrainUrl())))
-=======
-            .when(this.cloudFoundryClient, this.spaceId)
-            .then(function((cloudFoundryClient, spaceId) -> requestCreateUserProvidedServiceInstance(cloudFoundryClient, request.getName(), request.getCredentials(), request.getRouteServiceUrl(),
                 spaceId, request.getSyslogDrainUrl(), request.getTags())))
->>>>>>> d1aff291
             .then()
             .transform(OperationsLogging.log("Create User Provided Service Instance"))
             .checkpoint();
