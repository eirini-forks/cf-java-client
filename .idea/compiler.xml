--- conflicted
+++ resolved
@@ -14,20 +14,5 @@
         <module name="test-service-broker" />
       </profile>
     </annotationProcessing>
-<<<<<<< HEAD
-    <bytecodeTargetLevel>
-      <module name="cloudfoundry-client" target="1.8" />
-      <module name="cloudfoundry-client-reactor" target="1.8" />
-      <module name="cloudfoundry-java-client" target="1.5" />
-      <module name="cloudfoundry-operations" target="1.8" />
-      <module name="cloudfoundry-util" target="1.8" />
-      <module name="integration-test" target="1.8" />
-      <module name="test-service-broker" target="1.8" />
-    </bytecodeTargetLevel>
-  </component>
-  <component name="JavacSettings">
-    <option name="ADDITIONAL_OPTIONS_STRING" value="-Werror -Xlint:all -Xlint:-options -Xlint:-processing -Xlint:-serial" />
-=======
->>>>>>> 5557ff34
   </component>
 </project>