/*
 * Copyright 2013-2017 the original author or authors.
 *
 * Licensed under the Apache License, Version 2.0 (the "License");
 * you may not use this file except in compliance with the License.
 * You may obtain a copy of the License at
 *
 *      http://www.apache.org/licenses/LICENSE-2.0
 *
 * Unless required by applicable law or agreed to in writing, software
 * distributed under the License is distributed on an "AS IS" BASIS,
 * WITHOUT WARRANTIES OR CONDITIONS OF ANY KIND, either express or implied.
 * See the License for the specific language governing permissions and
 * limitations under the License.
 */

package org.cloudfoundry.util;

import org.cloudfoundry.client.CloudFoundryClient;
import org.cloudfoundry.client.v2.ClientV2Exception;
import org.cloudfoundry.client.v2.Resource;
import org.cloudfoundry.client.v2.jobs.ErrorDetails;
import org.cloudfoundry.client.v2.jobs.GetJobRequest;
import org.cloudfoundry.client.v2.jobs.GetJobResponse;
import org.cloudfoundry.client.v2.jobs.JobEntity;
import org.cloudfoundry.client.v3.ClientV3Exception;
import org.cloudfoundry.client.v3.Error;
import org.cloudfoundry.client.v3.jobs.Job;
import org.cloudfoundry.client.v3.jobs.JobState;
import reactor.core.publisher.Mono;

import java.time.Duration;
<<<<<<< HEAD
=======
import java.util.List;
>>>>>>> a20a4806

import static org.cloudfoundry.util.DelayUtils.exponentialBackOff;

/**
 * Utilities for Jobs
 */
public final class JobUtils {

    private static final Integer STATUS_OK = 200;

    private JobUtils() {
    }

    /**
     * Waits for a job to complete
     *
     * @param cloudFoundryClient the client to use to request job status
     * @param completionTimeout  the amount of time to wait for the job to complete.
     * @param resource           the resource representing the job
     * @param <R>                the Job resource type
     * @return {@code onComplete} once job has completed
     */
    public static <R extends Resource<JobEntity>> Mono<Void> waitForCompletion(CloudFoundryClient cloudFoundryClient, Duration completionTimeout, R resource) {
        return waitForCompletion(cloudFoundryClient, completionTimeout, ResourceUtils.getEntity(resource));
    }

    /**
     * Waits for a job to complete
     *
     * @param cloudFoundryClient the client to use to request job status
     * @param completionTimeout  the amount of time to wait for the job to complete.
     * @param jobEntity          the entity representing the job
     * @return {@code onComplete} once job has completed
     */
    public static Mono<Void> waitForCompletion(CloudFoundryClient cloudFoundryClient, Duration completionTimeout, JobEntity jobEntity) {
        Mono<JobEntity> job;

        if (JobUtils.isComplete(jobEntity)) {
            job = Mono.just(jobEntity);
        } else {
            job = requestJobV2(cloudFoundryClient, jobEntity.getId())
                .map(GetJobResponse::getEntity)
                .filter(JobUtils::isComplete)
                .repeatWhenEmpty(exponentialBackOff(Duration.ofSeconds(1), Duration.ofSeconds(15), completionTimeout));
        }

        return job
            .filter(entity -> "failed".equals(entity.getStatus()))
            .flatMap(JobUtils::getError);
    }

    /**
     * Waits for a job V3 to complete
     *
     * @param cloudFoundryClient the client to use to request job status
     * @param completionTimeout  the amount of time to wait for the job to complete.
     * @param jobId              the id of the job
     * @return {@code onComplete} once job has completed
     */
    public static Mono<Void> waitForCompletion(CloudFoundryClient cloudFoundryClient, Duration completionTimeout, String jobId) {
        return requestJobV3(cloudFoundryClient, jobId)
            .filter(job -> JobState.PROCESSING != job.getState())
            .repeatWhenEmpty(exponentialBackOff(Duration.ofSeconds(1), Duration.ofSeconds(15), completionTimeout))
            .filter(job -> JobState.FAILED == job.getState())
            .then(JobUtils::getError);
    }

    private static Mono<Void> getError(JobEntity entity) {
        ErrorDetails errorDetails = entity.getErrorDetails();
        return Mono.error(new ClientV2Exception(null, errorDetails.getCode(), errorDetails.getDescription(), errorDetails.getErrorCode()));
    }

    private static Mono<Void> getError(Job job) {
        List<Error> errors = job.getErrors();
        return Mono.error(new ClientV3Exception(STATUS_OK, errors));
    }

    private static boolean isComplete(JobEntity entity) {
        String status = entity.getStatus();
        return "finished".equals(status) || "failed".equals(status);
    }

    private static Mono<GetJobResponse> requestJobV2(CloudFoundryClient cloudFoundryClient, String jobId) {
        return cloudFoundryClient.jobs()
            .get(GetJobRequest.builder()
                .jobId(jobId)
                .build());
    }

    private static Mono<org.cloudfoundry.client.v3.jobs.GetJobResponse> requestJobV3(CloudFoundryClient cloudFoundryClient, String jobId) {
        return cloudFoundryClient.jobsV3()
            .get(org.cloudfoundry.client.v3.jobs.GetJobRequest.builder()
                .jobId(jobId)
                .build());
    }

}<|MERGE_RESOLUTION|>--- conflicted
+++ resolved
@@ -30,10 +30,7 @@
 import reactor.core.publisher.Mono;
 
 import java.time.Duration;
-<<<<<<< HEAD
-=======
 import java.util.List;
->>>>>>> a20a4806
 
 import static org.cloudfoundry.util.DelayUtils.exponentialBackOff;
 
@@ -98,7 +95,7 @@
             .filter(job -> JobState.PROCESSING != job.getState())
             .repeatWhenEmpty(exponentialBackOff(Duration.ofSeconds(1), Duration.ofSeconds(15), completionTimeout))
             .filter(job -> JobState.FAILED == job.getState())
-            .then(JobUtils::getError);
+            .flatMap(JobUtils::getError);
     }
 
     private static Mono<Void> getError(JobEntity entity) {
