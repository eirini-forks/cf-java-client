--- conflicted
+++ resolved
@@ -48,17 +48,11 @@
     <orderEntry type="module" module-name="cloudfoundry-util" />
     <orderEntry type="library" name="Maven: org.apache.commons:commons-compress:1.16.1" level="project" />
     <orderEntry type="library" name="Maven: org.atteo:evo-inflector:1.2.2" level="project" />
-<<<<<<< HEAD
-    <orderEntry type="library" scope="PROVIDED" name="Maven: org.immutables:value:2.5.6" level="project" />
+    <orderEntry type="library" scope="PROVIDED" name="Maven: org.immutables:value:2.6.1" level="project" />
     <orderEntry type="library" scope="TEST" name="Maven: org.mockito:mockito-core:2.15.0" level="project" />
     <orderEntry type="library" scope="TEST" name="Maven: net.bytebuddy:byte-buddy:1.7.11" level="project" />
     <orderEntry type="library" scope="TEST" name="Maven: net.bytebuddy:byte-buddy-agent:1.7.11" level="project" />
     <orderEntry type="library" name="Maven: org.objenesis:objenesis:2.6" level="project" />
-=======
-    <orderEntry type="library" scope="PROVIDED" name="Maven: org.immutables:value:2.6.1" level="project" />
-    <orderEntry type="library" scope="TEST" name="Maven: org.mockito:mockito-core:1.10.19" level="project" />
-    <orderEntry type="library" name="Maven: org.objenesis:objenesis:2.5.1" level="project" />
->>>>>>> 85f1869b
     <orderEntry type="library" name="Maven: org.slf4j:jcl-over-slf4j:1.7.25" level="project" />
     <orderEntry type="library" name="Maven: org.slf4j:slf4j-api:1.7.25" level="project" />
     <orderEntry type="library" name="Maven: org.springframework:spring-core:5.0.6.RELEASE" level="project" />
