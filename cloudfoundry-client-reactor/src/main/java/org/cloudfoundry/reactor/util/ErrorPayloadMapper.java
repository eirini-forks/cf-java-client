/*
 * Copyright 2013-2017 the original author or authors.
 *
 * Licensed under the Apache License, Version 2.0 (the "License");
 * you may not use this file except in compliance with the License.
 * You may obtain a copy of the License at
 *
 *      http://www.apache.org/licenses/LICENSE-2.0
 *
 * Unless required by applicable law or agreed to in writing, software
 * distributed under the License is distributed on an "AS IS" BASIS,
 * WITHOUT WARRANTIES OR CONDITIONS OF ANY KIND, either express or implied.
 * See the License for the specific language governing permissions and
 * limitations under the License.
 */

package org.cloudfoundry.reactor.util;

import com.fasterxml.jackson.databind.ObjectMapper;
import io.netty.handler.codec.http.HttpStatusClass;
import org.cloudfoundry.UnknownCloudFoundryException;
import org.cloudfoundry.client.v2.ClientV2Exception;
import org.cloudfoundry.client.v3.ClientV3Exception;
import org.cloudfoundry.client.v3.Errors;
import org.cloudfoundry.uaa.UaaException;
import reactor.core.publisher.Mono;
import reactor.ipc.netty.http.client.HttpClientResponse;

import java.util.Map;
import java.util.function.Function;

import static io.netty.handler.codec.http.HttpStatusClass.CLIENT_ERROR;
import static io.netty.handler.codec.http.HttpStatusClass.SERVER_ERROR;

public final class ErrorPayloadMapper {

    @SuppressWarnings("unchecked")
    public static Function<Mono<HttpClientResponse>, Mono<HttpClientResponse>> clientV2(ObjectMapper objectMapper) {
        return inbound -> inbound
            .flatMap(mapToError((statusCode, payload) -> {
                Map<String, Object> map = objectMapper.readValue(payload, Map.class);
                Integer code = (Integer) map.get("code");
                String description = (String) map.get("description");
                String errorCode = (String) map.get("error_code");

                return new ClientV2Exception(statusCode, code, description, errorCode);
            }));
    }

    @SuppressWarnings("unchecked")
    public static Function<Mono<HttpClientResponse>, Mono<HttpClientResponse>> clientV3(ObjectMapper objectMapper) {
        return inbound -> inbound
<<<<<<< HEAD
            .flatMap(mapToError((statusCode, payload) -> {
                List<ClientV3Exception.Error> errors = ((Map<String, List<Map<String, Object>>>) objectMapper.readValue(payload, Map.class)).get("errors").stream()
                    .map(map -> {
                        Integer code = (Integer) map.get("code");
                        String detail = (String) map.get("detail");
                        String title = (String) map.get("title");

                        return new ClientV3Exception.Error(code, detail, title);
                    })
                    .collect(Collectors.toList());

                return new ClientV3Exception(statusCode, errors);
=======
            .then(mapToError((statusCode, payload) -> {
                Errors errors = objectMapper.readValue(payload, Errors.class);
                return new ClientV3Exception(statusCode, errors.getErrors());
>>>>>>> a18e21c4
            }));
    }

    public static Function<Mono<HttpClientResponse>, Mono<HttpClientResponse>> fallback() {
        return inbound -> inbound
            .flatMap(response -> {
                if (!isError(response)) {
                    return Mono.just(response);
                }

                return response.receive().aggregate().asString()
                    .flatMap(payload -> Mono.error(new UnknownCloudFoundryException(response.status().code(), payload)));
            });
    }

    @SuppressWarnings("unchecked")
    public static Function<Mono<HttpClientResponse>, Mono<HttpClientResponse>> uaa(ObjectMapper objectMapper) {
        return inbound -> inbound
            .flatMap(mapToError((statusCode, payload) -> {
                Map<String, Object> map = objectMapper.readValue(payload, Map.class);
                String error = (String) map.get("error");
                String errorDescription = (String) map.get("error_description");

                return new UaaException(statusCode, error, errorDescription);
            }));
    }

    private static boolean isError(HttpClientResponse response) {
        HttpStatusClass statusClass = response.status().codeClass();
        return statusClass == CLIENT_ERROR || statusClass == SERVER_ERROR;
    }

    private static Function<HttpClientResponse, Mono<HttpClientResponse>> mapToError(ExceptionGenerator exceptionGenerator) {
        return response -> {
            if (!isError(response)) {
                return Mono.just(response);
            }

            return response.receive().aggregate().asString()
                .switchIfEmpty(Mono.error(new UnknownCloudFoundryException(response.status().code())))
                .flatMap(payload -> {
                    try {
                        return Mono.error(exceptionGenerator.apply(response.status().code(), payload));
                    } catch (Exception e) {
                        return Mono.error(new UnknownCloudFoundryException(response.status().code(), payload));
                    }
                });
        };
    }

    @FunctionalInterface
    private interface ExceptionGenerator {

        RuntimeException apply(Integer statusCode, String payload) throws Exception;

    }

}<|MERGE_RESOLUTION|>--- conflicted
+++ resolved
@@ -50,24 +50,9 @@
     @SuppressWarnings("unchecked")
     public static Function<Mono<HttpClientResponse>, Mono<HttpClientResponse>> clientV3(ObjectMapper objectMapper) {
         return inbound -> inbound
-<<<<<<< HEAD
             .flatMap(mapToError((statusCode, payload) -> {
-                List<ClientV3Exception.Error> errors = ((Map<String, List<Map<String, Object>>>) objectMapper.readValue(payload, Map.class)).get("errors").stream()
-                    .map(map -> {
-                        Integer code = (Integer) map.get("code");
-                        String detail = (String) map.get("detail");
-                        String title = (String) map.get("title");
-
-                        return new ClientV3Exception.Error(code, detail, title);
-                    })
-                    .collect(Collectors.toList());
-
-                return new ClientV3Exception(statusCode, errors);
-=======
-            .then(mapToError((statusCode, payload) -> {
                 Errors errors = objectMapper.readValue(payload, Errors.class);
                 return new ClientV3Exception(statusCode, errors.getErrors());
->>>>>>> a18e21c4
             }));
     }
 
