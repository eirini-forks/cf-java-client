--- conflicted
+++ resolved
@@ -84,15 +84,11 @@
 
             getConnectionPool().ifPresent(options::poolResources);
             getConnectTimeout().ifPresent(socketTimeout -> options.option(CONNECT_TIMEOUT_MILLIS, (int) socketTimeout.toMillis()));
-<<<<<<< HEAD
             getKeepAlive().ifPresent(keepAlive -> options.option(SO_KEEPALIVE, keepAlive));
-=======
-
-            options.sslSupport(ssl -> getSslCertificateTruster().ifPresent(trustManager -> ssl.trustManager(new StaticTrustManagerFactory(trustManager))));
-            getSslCloseNotifyFlushTimeout().ifPresent(options::sslCloseNotifyFlushTimeout);
-            getSslCloseNotifyReadTimeout().ifPresent(options::sslCloseNotifyReadTimeout);
->>>>>>> 8450adde
             getSslHandshakeTimeout().ifPresent(options::sslHandshakeTimeout);
+// TODO: Add back once these options show up in 0.7.0
+//            getSslCloseNotifyFlushTimeout().ifPresent(options::sslCloseNotifyFlushTimeout);
+//            getSslCloseNotifyReadTimeout().ifPresent(options::sslCloseNotifyReadTimeout);
             getProxyConfiguration().ifPresent(c -> c.configure(options));
         });
     }
