# Cloud Foundry Java Client

| Reactor Version | Cloud Foundry Java Client Version
| --------------- | ---------------------------------
| Reactor 3.1 | [![Maven Central](https://img.shields.io/maven-central/v/org.cloudfoundry/cloudfoundry-client/3.svg)](http://search.maven.org/#search%7Cga%7C1%7Cg%3Aorg.cloudfoundry%20AND%20a%3Acloudfoundry-*)
| Reactor 3.0 | [![Maven Central](https://img.shields.io/maven-central/v/org.cloudfoundry/cloudfoundry-client/2.svg)](http://search.maven.org/#search%7Cga%7C1%7Cg%3Aorg.cloudfoundry%20AND%20a%3Acloudfoundry-*)

| Artifact | Javadocs
| -------- | --------
| `cloudfoundry-client` | [![Javadocs](https://javadoc.io/badge/org.cloudfoundry/cloudfoundry-client.svg)](https://javadoc.io/doc/org.cloudfoundry/cloudfoundry-client)
| `cloudfoundry-client-reactor` | [![Javadocs](https://javadoc.io/badge/org.cloudfoundry/cloudfoundry-client-reactor.svg)](https://javadoc.io/doc/org.cloudfoundry/cloudfoundry-client-reactor)
| `cloudfoundry-operations` | [![Javadocs](https://javadoc.io/badge/org.cloudfoundry/cloudfoundry-operations.svg)](https://javadoc.io/doc/org.cloudfoundry/cloudfoundry-operations)
| `cloudfoundry-util` | [![Javadocs](https://javadoc.io/badge/org.cloudfoundry/cloudfoundry-util.svg)](https://javadoc.io/doc/org.cloudfoundry/cloudfoundry-util)

| Job | 3.x Status | 2.x Status
| --- | ---------- | ----------
| `unit-test`             | [![unit-test-master](https://java-experience.ci.springapps.io/api/v1/teams/java-experience/pipelines/java-client/jobs/unit-test-master/badge)](https://java-experience.ci.springapps.io/teams/java-experience/pipelines/java-client/jobs/unit-test-master)                         | [![unit-test-2.x](https://java-experience.ci.springapps.io/api/v1/teams/java-experience/pipelines/java-client/jobs/unit-test-2.x/badge)](https://java-experience.ci.springapps.io/teams/java-experience/pipelines/java-client/jobs/unit-test-2.x)
| `integration-test-1.12` | [![unit-test-master](https://java-experience.ci.springapps.io/api/v1/teams/java-experience/pipelines/java-client/jobs/integration-test-1.12-master/badge)](https://java-experience.ci.springapps.io/teams/java-experience/pipelines/java-client/jobs/integration-test-1.12-master) | [![unit-test-2.x](https://java-experience.ci.springapps.io/api/v1/teams/java-experience/pipelines/java-client/jobs/integration-test-1.12-2.x/badge)](https://java-experience.ci.springapps.io/teams/java-experience/pipelines/java-client/jobs/integration-test-1.12-2.x)
| `integration-test-2.0`  | [![unit-test-master](https://java-experience.ci.springapps.io/api/v1/teams/java-experience/pipelines/java-client/jobs/integration-test-2.0-master/badge)](https://java-experience.ci.springapps.io/teams/java-experience/pipelines/java-client/jobs/integration-test-2.0-master)   | [![unit-test-2.x](https://java-experience.ci.springapps.io/api/v1/teams/java-experience/pipelines/java-client/jobs/integration-test-2.0-2.x/badge)](https://java-experience.ci.springapps.io/teams/java-experience/pipelines/java-client/jobs/integration-test-2.0-2.x)
| `integration-test-2.1`  | [![unit-test-master](https://java-experience.ci.springapps.io/api/v1/teams/java-experience/pipelines/java-client/jobs/integration-test-2.1-master/badge)](https://java-experience.ci.springapps.io/teams/java-experience/pipelines/java-client/jobs/integration-test-2.1-master)   | [![unit-test-2.x](https://java-experience.ci.springapps.io/api/v1/teams/java-experience/pipelines/java-client/jobs/integration-test-2.1-2.x/badge)](https://java-experience.ci.springapps.io/teams/java-experience/pipelines/java-client/jobs/integration-test-2.1-2.x)
| `deploy`                | [![deploy-master](https://java-experience.ci.springapps.io/api/v1/teams/java-experience/pipelines/java-client/jobs/deploy-master/badge)](https://java-experience.ci.springapps.io/teams/java-experience/pipelines/java-client/jobs/deploy-master)                                  | [![deploy-2.x](https://java-experience.ci.springapps.io/api/v1/teams/java-experience/pipelines/java-client/jobs/deploy-2.x/badge)](https://java-experience.ci.springapps.io/teams/java-experience/pipelines/java-client/jobs/deploy-2.x)


The `cf-java-client` project is a Java language binding for interacting with a Cloud Foundry instance.  The project is broken up into a number of components which expose different levels of abstraction depending on need.

* `cloudfoundry-client` – Interfaces, request, and response objects mapping to the [Cloud Foundry REST APIs][a].  This project has no implementation and therefore cannot connect a Cloud Foundry instance on its own.
* `cloudfoundry-client-reactor` – The default implementation of the `cloudfoundry-client` project.  This implementation is based on the Reactor Netty [`HttpClient`][h].
* `cloudfoundry-operations` – An API and implementation that corresponds to the [Cloud Foundry CLI][c] operations.  This project builds on the `cloudfoundry-client` and therefore has a single implementation.

## Dependencies
Most projects will need two dependencies; the Operations API and an implementation of the Client API.  For Maven, the dependencies would be defined like this:

```xml
<dependencies>
    <dependency>
        <groupId>org.cloudfoundry</groupId>
        <artifactId>cloudfoundry-client-reactor</artifactId>
<<<<<<< HEAD
        <version>3.5.0.RELEASE</version>
=======
        <version>2.28.0.RELEASE</version>
>>>>>>> 3127fd52
    </dependency>
    <dependency>
        <groupId>org.cloudfoundry</groupId>
        <artifactId>cloudfoundry-operations</artifactId>
<<<<<<< HEAD
        <version>3.5.0.RELEASE</version>
=======
        <version>2.28.0.RELEASE</version>
>>>>>>> 3127fd52
    </dependency>
    <dependency>
        <groupId>io.projectreactor</groupId>
        <artifactId>reactor-core</artifactId>
        <version>3.1.5.RELEASE</version>
    </dependency>
    <dependency>
        <groupId>io.projectreactor.ipc</groupId>
        <artifactId>reactor-netty</artifactId>
        <version>0.7.5.RELEASE</version>
    </dependency>
    ...
</dependencies>
```

Snapshot artifacts can be found in the Spring snapshot repository:

```xml
<repositories>
    <repository>
        <id>spring-snapshots</id>
        <name>Spring Snapshots</name>
        <url>http://repo.spring.io/snapshot</url>
        <snapshots>
            <enabled>true</enabled>
        </snapshots>
    </repository>
    ...
</repositories>
```

For Gradle, the dependencies would be defined like this:

```groovy
dependencies {
<<<<<<< HEAD
    compile 'org.cloudfoundry:cloudfoundry-client-reactor:3.5.0.RELEASE'
    compile 'org.cloudfoundry:cloudfoundry-operations:3.5.0.RELEASE'
    compile 'io.projectreactor:reactor-core:3.1.5.RELEASE'
    compile 'io.projectreactor.ipc:reactor-netty:0.7.5.RELEASE'
=======
    compile 'org.cloudfoundry:cloudfoundry-client-reactor:2.28.0.RELEASE'
    compile 'org.cloudfoundry:cloudfoundry-operations:2.28.0.RELEASE'
    compile 'io.projectreactor:reactor-core:3.0.7.RELEASE'
    compile 'io.projectreactor.ipc:reactor-netty:0.6.6.RELEASE'
>>>>>>> 3127fd52
    ...
}
```

Snapshot artifacts can be found in the Spring snapshot repository:

```groovy
repositories {
    maven { url 'http://repo.spring.io/snapshot' }
    ...
}
```

## Usage
Both the `cloudfoundry-operations` and `cloudfoundry-client` projects follow a ["Reactive"][r] design pattern and expose their responses with [Project Reactor][p] `Monos`s and `Flux`s.

### `CloudFoundryClient`, `DopplerClient`, `UaaClient` Builders

The lowest-level building blocks of the API are `ConnectionContext` and `TokenProvider`.  These types are intended to be shared between instances of the clients, and come with out of the box implementations.  To instantiate them, you configure them with builders:

```java
DefaultConnectionContext.builder()
    .apiHost(apiHost)
    .build();

PasswordGrantTokenProvider.builder()
    .password(password)
    .username(username)
    .build();
```

In Spring-based applications, you'll want to encapsulate them in bean definitions:

```java
@Bean
DefaultConnectionContext connectionContext(@Value("${cf.apiHost}") String apiHost) {
    return DefaultConnectionContext.builder()
        .apiHost(apiHost)
        .build();
}

@Bean
PasswordGrantTokenProvider tokenProvider(@Value("${cf.username}") String username,
                                         @Value("${cf.password}") String password) {
    return PasswordGrantTokenProvider.builder()
        .password(password)
        .username(username)
        .build();
}
```

`CloudFoundryClient`, `DopplerClient`, and `UaaClient` are only interfaces.  Each has a [Reactor][p]-based implementation.  To instantiate them, you configure them with builders:

```java
ReactorCloudFoundryClient.builder()
    .connectionContext(connectionContext)
    .tokenProvider(tokenProvider)
    .build();

ReactorDopplerClient.builder()
    .connectionContext(connectionContext)
    .tokenProvider(tokenProvider)
    .build();

ReactorUaaClient.builder()
    .connectionContext(connectionContext)
    .tokenProvider(tokenProvider)
    .build();
```

In Spring-based applications, you'll want to encapsulate them in bean definitions:

```java
@Bean
ReactorCloudFoundryClient cloudFoundryClient(ConnectionContext connectionContext, TokenProvider tokenProvider) {
    return ReactorCloudFoundryClient.builder()
        .connectionContext(connectionContext)
        .tokenProvider(tokenProvider)
        .build();
}

@Bean
ReactorDopplerClient dopplerClient(ConnectionContext connectionContext, TokenProvider tokenProvider) {
    return ReactorDopplerClient.builder()
        .connectionContext(connectionContext)
        .tokenProvider(tokenProvider)
        .build();
}

@Bean
ReactorUaaClient uaaClient(ConnectionContext connectionContext, TokenProvider tokenProvider) {
    return ReactorUaaClient.builder()
        .connectionContext(connectionContext)
        .tokenProvider(tokenProvider)
        .build();
}
```

### `CloudFoundryOperations` Builder

The `CloudFoundryClient`, `DopplerClient`, and `UaaClient`s provide direct access to the raw REST APIs.  This level of abstraction provides the most detailed and powerful access to the Cloud Foundry instance, but also requires users to perform quite a lot of orchestration on their own.  Most users will instead want to work at the `CloudFoundryOperations` layer.  Once again this is only an interface and the default implementation of this is the `DefaultCloudFoundryOperations`.  To instantiate one, you configure it with a builder:

**NOTE:** The `DefaultCloudfoundryOperations` type does not require all clients in order to run.  Since not all operations touch all kinds of clients, you can selectively configure the minimum needed.  If a client is missing, the first invocation of a method that requires that client will return an error.

```java
DefaultCloudFoundryOperations.builder()
    .cloudFoundryClient(cloudFoundryClient)
    .dopplerClient(dopplerClient)
    .uaaClient(uaaClient)
    .organization("example-organization")
    .space("example-space")
    .build();
```

In Spring-based applications, you'll want to encapsulate this in a bean definition as well:

```java
@Bean
DefaultCloudFoundryOperations cloudFoundryOperations(CloudFoundryClient cloudFoundryClient,
                                                     DopplerClient dopplerClient,
                                                     UaaClient uaaClient,
                                                     @Value("${cf.organization}") String organization,
                                                     @Value("${cf.space}") String space) {
    return DefaultCloudFoundryOperations.builder()
            .cloudFoundryClient(cloudFoundryClient)
            .dopplerClient(dopplerClient)
            .uaaClient(uaaClient)
            .organization(organization)
            .space(space)
            .build();
}
```

### `CloudFoundryOperations` APIs

Once you've got a reference to the `CloudFoundryOperations`, it's time to start making calls to the Cloud Foundry instance.  One of the simplest possible operations is list all of the organizations the user is a member of.  The following example does three things:

1. Requests a list of all organizations
1. Extracts the name of each organization
1. Prints the name of the each organization to `System.out`

```java
cloudFoundryOperations.organizations()
    .list()
    .map(OrganizationSummary::getName)
    .subscribe(System.out::println);
```

To relate the example to the description above the following happens:

1. `.list()` – Lists the Cloud Foundry organizations as a `Flux` of elements of type `Organization`.
1. `.map(...)` – Maps each organization to its name (type `String`).  This example uses a method reference; the equivalent lambda would look like `organizationSummary -> organizationSummary.getName()`.
1. `subscribe...` – The terminal operation that receives each name in the `Flux`.  Again, this example uses a method reference and the equivalent lambda would look like `name -> System.out.println(name)`.

### `CloudFoundryClient` APIs

As mentioned earlier, the `cloudfoundry-operations` implementation builds upon the `cloudfoundry-client` API.  That implementation takes advantage of the same reactive style in the lower-level API.  The implementation of the `Organizations.list()` method (which was demonstrated above) looks like the following (roughly):

```java
cloudFoundryClient.organizations()
    .list(ListOrganizationsRequest.builder()
        .page(1)
        .build())
    .flatMapIterable(ListOrganizationsResponse::getResources)
    .map(resource -> OrganizationSummary.builder()
        .id(resource.getMetadata().getId())
        .name(resource.getEntity().getName())
        .build());
```

The above example is more complicated:

1. `.list(...)` – Retrieves a page of Cloud Foundry organizations.
1. `.flatMapIterable(...)` – Substitutes the original `Mono` with a `Flux` of the `Resource`s returned by the requested page.
1. `.map(...)` – Maps the `Resource` to an `OrganizationSummary` type.

## Development
The project depends on Java 8.  To build from source and install to your local Maven cache, run the following:

```shell
$ git submodule update --init --recursive
$ ./mvnw clean install
```

To run the integration tests, run the following:

```shell
$ ./mvnw -Pintegration-test clean test
```

**IMPORTANT**
Integration tests should be run against an empty Cloud Foundry instance. The integration tests are destructive, affecting nearly everything on an instance given the chance.

The integration tests require a running instance of Cloud Foundry to test against.  We recommend using [PCF Dev][i] to start a local instance to test with.  To configure the integration tests with the appropriate connection information use the following environment variables:

Name | Description
---- | -----------
`TEST_ADMIN_CLIENTID` | Client ID for a client with permissions for a Client Credentials grant
`TEST_ADMIN_CLIENTSECRET` | Client secret for a client with permissions for a Client Credentials grant
`TEST_ADMIN_PASSWORD` | Password for a user with admin permissions
`TEST_ADMIN_USERNAME` | Username for a user with admin permissions
`TEST_APIHOST` | The host of a Cloud Foundry instance.  Typically something like `api.local.pcfdev.io`.
`TEST_PROXY_HOST` | _(Optional)_ The host of a proxy to route all requests through
`TEST_PROXY_PASSWORD` | _(Optional)_ The password for a proxy to route all requests through
`TEST_PROXY_PORT` | _(Optional)_ The port of a proxy to route all requests through. Defaults to `8080`.
`TEST_PROXY_USERNAME` | _(Optional)_ The username for a proxy to route all requests through
`TEST_SKIPSSLVALIDATION` | _(Optional)_ Whether to skip SSL validation when connecting to the Cloud Foundry instance.  Defaults to `false`.

## Contributing
[Pull requests][u] and [Issues][e] are welcome.

## License
This project is released under version 2.0 of the [Apache License][l].

[a]: https://apidocs.cloudfoundry.org/latest-release/
[c]: https://github.com/cloudfoundry/cli
[e]: https://github.com/cloudfoundry/java-client/issues
[g]: https://gradle.org
[h]: http://projectreactor.io/io/docs/api/reactor/io/netty/http/HttpClient.html
[i]: https://github.com/pivotal-cf/pcfdev
[l]: https://www.apache.org/licenses/LICENSE-2.0
[m]: https://maven.apache.org
[p]: https://projectreactor.io
[r]: http://reactivex.io
[u]: https://help.github.com/articles/using-pull-requests<|MERGE_RESOLUTION|>--- conflicted
+++ resolved
@@ -35,30 +35,22 @@
     <dependency>
         <groupId>org.cloudfoundry</groupId>
         <artifactId>cloudfoundry-client-reactor</artifactId>
-<<<<<<< HEAD
-        <version>3.5.0.RELEASE</version>
-=======
-        <version>2.28.0.RELEASE</version>
->>>>>>> 3127fd52
+        <version>3.9.0.RELEASE</version>
     </dependency>
     <dependency>
         <groupId>org.cloudfoundry</groupId>
         <artifactId>cloudfoundry-operations</artifactId>
-<<<<<<< HEAD
-        <version>3.5.0.RELEASE</version>
-=======
-        <version>2.28.0.RELEASE</version>
->>>>>>> 3127fd52
+        <version>3.9.0.RELEASE</version>
     </dependency>
     <dependency>
         <groupId>io.projectreactor</groupId>
         <artifactId>reactor-core</artifactId>
-        <version>3.1.5.RELEASE</version>
+        <version>3.1.7.RELEASE</version>
     </dependency>
     <dependency>
         <groupId>io.projectreactor.ipc</groupId>
         <artifactId>reactor-netty</artifactId>
-        <version>0.7.5.RELEASE</version>
+        <version>0.7.7.RELEASE</version>
     </dependency>
     ...
 </dependencies>
@@ -84,17 +76,10 @@
 
 ```groovy
 dependencies {
-<<<<<<< HEAD
-    compile 'org.cloudfoundry:cloudfoundry-client-reactor:3.5.0.RELEASE'
-    compile 'org.cloudfoundry:cloudfoundry-operations:3.5.0.RELEASE'
-    compile 'io.projectreactor:reactor-core:3.1.5.RELEASE'
-    compile 'io.projectreactor.ipc:reactor-netty:0.7.5.RELEASE'
-=======
-    compile 'org.cloudfoundry:cloudfoundry-client-reactor:2.28.0.RELEASE'
-    compile 'org.cloudfoundry:cloudfoundry-operations:2.28.0.RELEASE'
-    compile 'io.projectreactor:reactor-core:3.0.7.RELEASE'
-    compile 'io.projectreactor.ipc:reactor-netty:0.6.6.RELEASE'
->>>>>>> 3127fd52
+    compile 'org.cloudfoundry:cloudfoundry-client-reactor:3.9.0.RELEASE'
+    compile 'org.cloudfoundry:cloudfoundry-operations:3.9.0.RELEASE'
+    compile 'io.projectreactor:reactor-core:3.1.7.RELEASE'
+    compile 'io.projectreactor.ipc:reactor-netty:0.7.7.RELEASE'
     ...
 }
 ```
