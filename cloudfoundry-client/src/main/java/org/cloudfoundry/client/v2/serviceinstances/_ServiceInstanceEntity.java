/*
 * Copyright 2013-2016 the original author or authors.
 *
 * Licensed under the Apache License, Version 2.0 (the "License");
 * you may not use this file except in compliance with the License.
 * You may obtain a copy of the License at
 *
 *      http://www.apache.org/licenses/LICENSE-2.0
 *
 * Unless required by applicable law or agreed to in writing, software
 * distributed under the License is distributed on an "AS IS" BASIS,
 * WITHOUT WARRANTIES OR CONDITIONS OF ANY KIND, either express or implied.
 * See the License for the specific language governing permissions and
 * limitations under the License.
 */

package org.cloudfoundry.client.v2.serviceinstances;


import com.fasterxml.jackson.annotation.JsonProperty;
import com.fasterxml.jackson.databind.annotation.JsonDeserialize;
import org.cloudfoundry.Nullable;
import org.immutables.value.Value;

import java.util.List;
import java.util.Map;

/**
 * The entity response payload for Service Instances
 */
@JsonDeserialize
@Value.Immutable
abstract class _ServiceInstanceEntity extends BaseServiceInstanceEntity {

    /**
     * The dashboard url
     */
    @JsonProperty("dashboard_url")
    @Nullable
    abstract String getDashboardUrl();

    /**
     * The gateway data
     */
    @Deprecated
    @JsonProperty("gateway_data")
    @Nullable
<<<<<<< HEAD
    abstract GatewayData getGatewayData();
=======
    abstract Map<String, Object> getGatewayDatas();
>>>>>>> 86b796c4

    /**
     * The last operation
     */
    @JsonProperty("last_operation")
    @Nullable
    abstract LastOperation getLastOperation();

    /**
     * The service keys url
     */
    @JsonProperty("service_keys_url")
    @Nullable
    abstract String getServiceKeysUrl();

    /**
     * The service plan id
     */
    @JsonProperty("service_plan_guid")
    @Nullable
    abstract String getServicePlanId();

    /**
     * The service plan url
     */
    @JsonProperty("service_plan_url")
    @Nullable
    abstract String getServicePlanUrl();

    /**
     * The tags
     */
    @JsonProperty("tags")
    @Nullable
    abstract List<String> getTags();

}<|MERGE_RESOLUTION|>--- conflicted
+++ resolved
@@ -45,11 +45,7 @@
     @Deprecated
     @JsonProperty("gateway_data")
     @Nullable
-<<<<<<< HEAD
     abstract GatewayData getGatewayData();
-=======
-    abstract Map<String, Object> getGatewayDatas();
->>>>>>> 86b796c4
 
     /**
      * The last operation
