--- conflicted
+++ resolved
@@ -1294,14 +1294,9 @@
     }
 
     @Test
-<<<<<<< HEAD
-    public void listServices() throws TimeoutException, InterruptedException {
+    public void listServices() {
         Mono
             .zip(this.organizationId, this.serviceBrokerId)
-=======
-    public void listServices() {
-        Mono.when(this.organizationId, this.serviceBrokerId)
->>>>>>> 11b98efc
             .flatMapMany(function((organizationId, serviceBrokerId) -> requestListOrganizationServices(this.cloudFoundryClient, organizationId)
                 .filter(resource -> serviceBrokerId.equals(ResourceUtils.getEntity(resource).getServiceBrokerId()))))
             .map(response -> response.getEntity().getLabel())
