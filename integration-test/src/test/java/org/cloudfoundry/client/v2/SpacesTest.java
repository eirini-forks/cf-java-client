--- conflicted
+++ resolved
@@ -149,13 +149,8 @@
         String spaceName = this.nameFactory.getSpaceName();
         String userName = this.nameFactory.getUserName();
 
-<<<<<<< HEAD
-        createUserIdAndSpaceId(this.cloudFoundryClient, organizationName, spaceName, this.username)
+        createSpaceIdAndUserId(this.cloudFoundryClient, this.uaaClient, organizationName, spaceName, userName)
             .flatMap(function((spaceId, userId) -> Mono.when(
-=======
-        createSpaceIdAndUserId(this.cloudFoundryClient, this.uaaClient, organizationName, spaceName, userName)
-            .then(function((spaceId, userId) -> Mono.when(
->>>>>>> 75bd4340
                 Mono.just(spaceId),
                 this.cloudFoundryClient.spaces()
                     .associateAuditor(AssociateSpaceAuditorRequest.builder()
@@ -176,21 +171,12 @@
         String spaceName = this.nameFactory.getSpaceName();
         String userName = this.nameFactory.getUserName();
 
-<<<<<<< HEAD
-        createUserIdAndSpaceId(this.cloudFoundryClient, organizationName, spaceName, this.username)
+        createSpaceIdAndUserId(this.cloudFoundryClient, this.uaaClient, organizationName, spaceName, userName)
             .delayUntil(function((spaceId, userId) -> this.cloudFoundryClient.spaces()
                 .associateAuditorByUsername(AssociateSpaceAuditorByUsernameRequest.builder()
                     .spaceId(spaceId)
-                    .username(this.username)
+                    .username(userName)
                     .build())))
-=======
-        createSpaceIdAndUserId(this.cloudFoundryClient, this.uaaClient, organizationName, spaceName, userName)
-            .as(thenKeep(function((spaceId, userId) -> this.cloudFoundryClient.spaces()
-                .associateAuditorByUsername(AssociateSpaceAuditorByUsernameRequest.builder()
-                    .spaceId(spaceId)
-                    .username(userName)
-                    .build()))))
->>>>>>> 75bd4340
             .flatMapMany(function((spaceId, userId) -> requestListSpaceAuditors(this.cloudFoundryClient, spaceId)
                 .map(ResourceUtils::getEntity)
                 .map(UserEntity::getUsername)))
@@ -206,13 +192,8 @@
         String spaceName = this.nameFactory.getSpaceName();
         String userName = this.nameFactory.getUserName();
 
-<<<<<<< HEAD
-        createUserIdAndSpaceId(this.cloudFoundryClient, organizationName, spaceName, this.username)
+        createSpaceIdAndUserId(this.cloudFoundryClient, this.uaaClient, organizationName, spaceName, userName)
             .flatMap(function((spaceId, userId) -> Mono.when(
-=======
-        createSpaceIdAndUserId(this.cloudFoundryClient, this.uaaClient, organizationName, spaceName, userName)
-            .then(function((spaceId, userId) -> Mono.when(
->>>>>>> 75bd4340
                 Mono.just(spaceId),
                 this.cloudFoundryClient.spaces()
                     .associateDeveloper(AssociateSpaceDeveloperRequest.builder()
@@ -233,21 +214,12 @@
         String spaceName = this.nameFactory.getSpaceName();
         String userName = this.nameFactory.getUserName();
 
-<<<<<<< HEAD
-        createUserIdAndSpaceId(this.cloudFoundryClient, organizationName, spaceName, this.username)
+        createSpaceIdAndUserId(this.cloudFoundryClient, this.uaaClient, organizationName, spaceName, userName)
             .delayUntil(function((spaceId, userId) -> this.cloudFoundryClient.spaces()
                 .associateDeveloperByUsername(AssociateSpaceDeveloperByUsernameRequest.builder()
                     .spaceId(spaceId)
-                    .username(this.username)
+                    .username(userName)
                     .build())))
-=======
-        createSpaceIdAndUserId(this.cloudFoundryClient, this.uaaClient, organizationName, spaceName, userName)
-            .as(thenKeep(function((spaceId, userId) -> this.cloudFoundryClient.spaces()
-                .associateDeveloperByUsername(AssociateSpaceDeveloperByUsernameRequest.builder()
-                    .spaceId(spaceId)
-                    .username(userName)
-                    .build()))))
->>>>>>> 75bd4340
             .flatMapMany(function((spaceId, userId) -> requestListSpaceDevelopers(this.cloudFoundryClient, spaceId)
                 .map(response -> ResourceUtils.getEntity(response).getUsername())))
             .as(StepVerifier::create)
@@ -262,13 +234,8 @@
         String spaceName = this.nameFactory.getSpaceName();
         String userName = this.nameFactory.getUserName();
 
-<<<<<<< HEAD
-        createUserIdAndSpaceId(this.cloudFoundryClient, organizationName, spaceName, this.username)
+        createSpaceIdAndUserId(this.cloudFoundryClient, this.uaaClient, organizationName, spaceName, userName)
             .flatMap(function((spaceId, userId) -> Mono.when(
-=======
-        createSpaceIdAndUserId(this.cloudFoundryClient, this.uaaClient, organizationName, spaceName, userName)
-            .then(function((spaceId, userId) -> Mono.when(
->>>>>>> 75bd4340
                 Mono.just(spaceId),
                 this.cloudFoundryClient.spaces()
                     .associateManager(AssociateSpaceManagerRequest.builder()
@@ -289,21 +256,12 @@
         String spaceName = this.nameFactory.getSpaceName();
         String userName = this.nameFactory.getUserName();
 
-<<<<<<< HEAD
-        createUserIdAndSpaceId(this.cloudFoundryClient, organizationName, spaceName, this.username)
+        createSpaceIdAndUserId(this.cloudFoundryClient, this.uaaClient, organizationName, spaceName, userName)
             .delayUntil(function((spaceId, userId) -> this.cloudFoundryClient.spaces()
                 .associateManagerByUsername(AssociateSpaceManagerByUsernameRequest.builder()
                     .spaceId(spaceId)
-                    .username(this.username)
+                    .username(userName)
                     .build())))
-=======
-        createSpaceIdAndUserId(this.cloudFoundryClient, this.uaaClient, organizationName, spaceName, userName)
-            .as(thenKeep(function((spaceId, userId) -> this.cloudFoundryClient.spaces()
-                .associateManagerByUsername(AssociateSpaceManagerByUsernameRequest.builder()
-                    .spaceId(spaceId)
-                    .username(userName)
-                    .build()))))
->>>>>>> 75bd4340
             .flatMapMany(function((spaceId, userId) -> requestListSpaceManagers(this.cloudFoundryClient, spaceId)
                 .map(response -> ResourceUtils.getEntity(response).getUsername())))
             .as(StepVerifier::create)
@@ -556,13 +514,8 @@
         String spaceName = this.nameFactory.getSpaceName();
         String userName = this.nameFactory.getUserName();
 
-<<<<<<< HEAD
-        createUserIdAndSpaceId(this.cloudFoundryClient, organizationName, spaceName, this.username)
+        createSpaceIdAndUserId(this.cloudFoundryClient, this.uaaClient, organizationName, spaceName, userName)
             .delayUntil(function((spaceId, userId) -> this.cloudFoundryClient.spaces()
-=======
-        createSpaceIdAndUserId(this.cloudFoundryClient, this.uaaClient, organizationName, spaceName, userName)
-            .as(thenKeep(function((spaceId, userId) -> this.cloudFoundryClient.spaces()
->>>>>>> 75bd4340
                 .associateAuditor(AssociateSpaceAuditorRequest.builder()
                     .spaceId(spaceId)
                     .auditorId(userId)
@@ -586,13 +539,8 @@
         String spaceName = this.nameFactory.getSpaceName();
         String userName = this.nameFactory.getUserName();
 
-<<<<<<< HEAD
-        createUserIdAndSpaceId(this.cloudFoundryClient, organizationName, spaceName, this.username)
+        createSpaceIdAndUserId(this.cloudFoundryClient, this.uaaClient, organizationName, spaceName, userName)
             .delayUntil(function((spaceId, userId) -> this.cloudFoundryClient.spaces()
-=======
-        createSpaceIdAndUserId(this.cloudFoundryClient, this.uaaClient, organizationName, spaceName, userName)
-            .as(thenKeep(function((spaceId, userId) -> this.cloudFoundryClient.spaces()
->>>>>>> 75bd4340
                 .associateDeveloper(AssociateSpaceDeveloperRequest.builder()
                     .spaceId(spaceId)
                     .developerId(userId)
@@ -732,21 +680,9 @@
         String spaceName = this.nameFactory.getSpaceName();
         String userName = this.nameFactory.getUserName();
 
-<<<<<<< HEAD
-        Mono.when(this.organizationId, this.userId)
-            .flatMap(function((organizationId, userId) -> Mono
-                .when(
-                    requestAssociateUser(this.cloudFoundryClient, organizationId, userId),
-                    createSpaceId(this.cloudFoundryClient, organizationId, spaceName),
-                    this.userId
-                )))
-            .delayUntil(function((ignore, spaceId, userId) -> requestAssociateSpaceDeveloper(this.cloudFoundryClient, userId, spaceId)))
-            .flatMap(function((ignore, spaceId, userId) -> Mono.when(
-=======
-        createSpaceIdAndUserId(this.cloudFoundryClient, this.uaaClient, organizationName, spaceName, userName)
-            .as(thenKeep(function((spaceId, userId) -> requestAssociateSpaceDeveloper(this.cloudFoundryClient, userId, spaceId))))
-            .then(function((spaceId, userId) -> Mono.when(
->>>>>>> 75bd4340
+        createSpaceIdAndUserId(this.cloudFoundryClient, this.uaaClient, organizationName, spaceName, userName)
+            .delayUntil(function((spaceId, userId) -> requestAssociateSpaceDeveloper(this.cloudFoundryClient, userId, spaceId)))
+            .flatMap(function((spaceId, userId) -> Mono.when(
                 Mono.just(spaceId),
                 requestListSpaces(this.cloudFoundryClient, builder -> builder.developerId(userId))
                     .single()
@@ -800,13 +736,8 @@
         String spaceName = this.nameFactory.getSpaceName();
         String userName = this.nameFactory.getUserName();
 
-<<<<<<< HEAD
-        createUserIdAndSpaceId(this.cloudFoundryClient, organizationName, spaceName, this.username)
+        createSpaceIdAndUserId(this.cloudFoundryClient, this.uaaClient, organizationName, spaceName, userName)
             .delayUntil(function((spaceId, userId) -> requestAssociateSpaceManager(this.cloudFoundryClient, spaceId, userId)))
-=======
-        createSpaceIdAndUserId(this.cloudFoundryClient, this.uaaClient, organizationName, spaceName, userName)
-            .as(thenKeep(function((spaceId, userId) -> requestAssociateSpaceManager(this.cloudFoundryClient, spaceId, userId))))
->>>>>>> 75bd4340
             .flatMapMany(function((spaceId, userId) -> requestListSpaceManagers(this.cloudFoundryClient, spaceId)
                 .map(response -> ResourceUtils.getEntity(response).getUsername())))
             .as(StepVerifier::create)
@@ -822,13 +753,8 @@
         String userName = this.nameFactory.getUserName();
 
         createOrganizationId(this.cloudFoundryClient, organizationName)
-<<<<<<< HEAD
             .flatMap(organizationId -> Mono.when(
-                createUserId(this.cloudFoundryClient, organizationId, this.username),
-=======
-            .then(organizationId -> Mono.when(
                 createUserId(this.cloudFoundryClient, this.uaaClient, organizationId, userName),
->>>>>>> 75bd4340
                 createSpaceId(this.cloudFoundryClient, organizationId, spaceName),
                 Mono.just(organizationId)
             ))
@@ -853,13 +779,8 @@
         String spaceName = this.nameFactory.getSpaceName();
         String userName = this.nameFactory.getUserName();
 
-<<<<<<< HEAD
-        createUserIdAndSpaceId(this.cloudFoundryClient, organizationName, spaceName, this.username)
+        createSpaceIdAndUserId(this.cloudFoundryClient, this.uaaClient, organizationName, spaceName, userName)
             .delayUntil(function((spaceId, userId) -> Mono.when(
-=======
-        createSpaceIdAndUserId(this.cloudFoundryClient, this.uaaClient, organizationName, spaceName, userName)
-            .as(thenKeep(function((spaceId, userId) -> Mono.when(
->>>>>>> 75bd4340
                 requestAssociateSpaceManager(this.cloudFoundryClient, spaceId, userId),
                 requestAssociateSpaceAuditor(this.cloudFoundryClient, spaceId, userId)
             )))
@@ -878,13 +799,8 @@
         String userName = this.nameFactory.getUserName();
 
         createOrganizationId(this.cloudFoundryClient, organizationName)
-<<<<<<< HEAD
             .flatMap(organizationId -> Mono.when(
-                createUserId(this.cloudFoundryClient, organizationId, this.username),
-=======
-            .then(organizationId -> Mono.when(
                 createUserId(this.cloudFoundryClient, this.uaaClient, organizationId, userName),
->>>>>>> 75bd4340
                 createSpaceId(this.cloudFoundryClient, organizationId, spaceName),
                 Mono.just(organizationId)
             ))
@@ -915,13 +831,8 @@
         String userName = this.nameFactory.getUserName();
 
         createOrganizationId(this.cloudFoundryClient, organizationName)
-<<<<<<< HEAD
             .flatMap(organizationId -> Mono.when(
-                createUserId(this.cloudFoundryClient, organizationId, this.username),
-=======
-            .then(organizationId -> Mono.when(
                 createUserId(this.cloudFoundryClient, this.uaaClient, organizationId, userName),
->>>>>>> 75bd4340
                 createSpaceId(this.cloudFoundryClient, organizationId, spaceName),
                 Mono.just(organizationId)
             ))
@@ -951,13 +862,8 @@
         String spaceName = this.nameFactory.getSpaceName();
         String userName = this.nameFactory.getUserName();
 
-<<<<<<< HEAD
-        createUserIdAndSpaceId(this.cloudFoundryClient, organizationName, spaceName, this.username)
+        createSpaceIdAndUserId(this.cloudFoundryClient, this.uaaClient, organizationName, spaceName, userName)
             .delayUntil(function((spaceId, userId) -> requestAssociateSpaceManager(this.cloudFoundryClient, spaceId, userId)))
-=======
-        createSpaceIdAndUserId(this.cloudFoundryClient, this.uaaClient, organizationName, spaceName, userName)
-            .as(thenKeep(function((spaceId, userId) -> requestAssociateSpaceManager(this.cloudFoundryClient, spaceId, userId))))
->>>>>>> 75bd4340
             .flatMapMany(function((spaceId, userId) -> requestListSpaceManagers(this.cloudFoundryClient, spaceId, builder -> builder.managedSpaceId(spaceId))
                 .map(response -> ResourceUtils.getEntity(response).getUsername())))
             .as(StepVerifier::create)
@@ -973,13 +879,8 @@
         String userName = this.nameFactory.getUserName();
 
         createOrganizationId(this.cloudFoundryClient, organizationName)
-<<<<<<< HEAD
             .flatMap(organizationId -> Mono.when(
-                createUserId(this.cloudFoundryClient, organizationId, this.username),
-=======
-            .then(organizationId -> Mono.when(
                 createUserId(this.cloudFoundryClient, this.uaaClient, organizationId, userName),
->>>>>>> 75bd4340
                 createSpaceId(this.cloudFoundryClient, organizationId, spaceName),
                 Mono.just(organizationId)
             ))
@@ -1369,13 +1270,8 @@
         String spaceName = this.nameFactory.getSpaceName();
         String userName = this.nameFactory.getUserName();
 
-<<<<<<< HEAD
-        createUserIdAndSpaceId(this.cloudFoundryClient, organizationName, spaceName, this.username)
+        createSpaceIdAndUserId(this.cloudFoundryClient, this.uaaClient, organizationName, spaceName, userName)
             .delayUntil(function((spaceId, userId) -> requestAssociateSpaceManager(this.cloudFoundryClient, spaceId, userId)))
-=======
-        createSpaceIdAndUserId(this.cloudFoundryClient, this.uaaClient, organizationName, spaceName, userName)
-            .as(thenKeep(function((spaceId, userId) -> requestAssociateSpaceManager(this.cloudFoundryClient, spaceId, userId))))
->>>>>>> 75bd4340
             .flatMapMany(function((spaceId, userId) -> PaginationUtils
                 .requestClientV2Resources(page -> this.cloudFoundryClient.spaces()
                     .listUserRoles(ListSpaceUserRolesRequest.builder()
@@ -1398,15 +1294,9 @@
         String spaceName = this.nameFactory.getSpaceName();
         String userName = this.nameFactory.getUserName();
 
-<<<<<<< HEAD
-        createUserIdAndSpaceId(this.cloudFoundryClient, organizationName, spaceName, this.username)
+        createSpaceIdAndUserId(this.cloudFoundryClient, this.uaaClient, organizationName, spaceName, userName)
             .delayUntil(function((spaceId, userId) -> requestAssociateSpaceAuditor(this.cloudFoundryClient, spaceId, userId)))
             .delayUntil(function((spaceId, userId) -> this.cloudFoundryClient.spaces()
-=======
-        createSpaceIdAndUserId(this.cloudFoundryClient, this.uaaClient, organizationName, spaceName, userName)
-            .as(thenKeep(function((spaceId, userId) -> requestAssociateSpaceAuditor(this.cloudFoundryClient, spaceId, userId))))
-            .as(thenKeep(function((spaceId, userId) -> this.cloudFoundryClient.spaces()
->>>>>>> 75bd4340
                 .removeAuditor(RemoveSpaceAuditorRequest.builder()
                     .spaceId(spaceId)
                     .auditorId(userId)
@@ -1423,23 +1313,13 @@
         String spaceName = this.nameFactory.getSpaceName();
         String userName = this.nameFactory.getUserName();
 
-<<<<<<< HEAD
-        createUserIdAndSpaceId(this.cloudFoundryClient, organizationName, spaceName, this.username)
+        createSpaceIdAndUserId(this.cloudFoundryClient, this.uaaClient, organizationName, spaceName, userName)
             .delayUntil(function((spaceId, userId) -> requestAssociateSpaceAuditor(this.cloudFoundryClient, spaceId, userId)))
             .delayUntil(function((spaceId, userId) -> this.cloudFoundryClient.spaces()
                 .removeAuditorByUsername(RemoveSpaceAuditorByUsernameRequest.builder()
                     .spaceId(spaceId)
-                    .username(this.username)
+                    .username(userName)
                     .build())))
-=======
-        createSpaceIdAndUserId(this.cloudFoundryClient, this.uaaClient, organizationName, spaceName, userName)
-            .as(thenKeep(function((spaceId, userId) -> requestAssociateSpaceAuditor(this.cloudFoundryClient, spaceId, userId))))
-            .as(thenKeep(function((spaceId, userId) -> this.cloudFoundryClient.spaces()
-                .removeAuditorByUsername(RemoveSpaceAuditorByUsernameRequest.builder()
-                    .spaceId(spaceId)
-                    .username(userName)
-                    .build()))))
->>>>>>> 75bd4340
             .flatMapMany(function((spaceId, userId) -> requestListSpaceAuditors(this.cloudFoundryClient, spaceId)))
             .as(StepVerifier::create)
             .expectComplete()
@@ -1452,15 +1332,9 @@
         String spaceName = this.nameFactory.getSpaceName();
         String userName = this.nameFactory.getUserName();
 
-<<<<<<< HEAD
-        createUserIdAndSpaceId(this.cloudFoundryClient, organizationName, spaceName, this.username)
+        createSpaceIdAndUserId(this.cloudFoundryClient, this.uaaClient, organizationName, spaceName, userName)
             .delayUntil(function((spaceId, userId) -> requestAssociateSpaceDeveloper(this.cloudFoundryClient, userId, spaceId)))
             .delayUntil(function((spaceId, userId) -> this.cloudFoundryClient.spaces()
-=======
-        createSpaceIdAndUserId(this.cloudFoundryClient, this.uaaClient, organizationName, spaceName, userName)
-            .as(thenKeep(function((spaceId, userId) -> requestAssociateSpaceDeveloper(this.cloudFoundryClient, userId, spaceId))))
-            .as(thenKeep(function((spaceId, userId) -> this.cloudFoundryClient.spaces()
->>>>>>> 75bd4340
                 .removeDeveloper(RemoveSpaceDeveloperRequest.builder()
                     .spaceId(spaceId)
                     .developerId(userId)
@@ -1477,23 +1351,13 @@
         String spaceName = this.nameFactory.getSpaceName();
         String userName = this.nameFactory.getUserName();
 
-<<<<<<< HEAD
-        createUserIdAndSpaceId(this.cloudFoundryClient, organizationName, spaceName, this.username)
+        createSpaceIdAndUserId(this.cloudFoundryClient, this.uaaClient, organizationName, spaceName, userName)
             .delayUntil(function((spaceId, userId) -> requestAssociateSpaceDeveloper(this.cloudFoundryClient, userId, spaceId)))
             .delayUntil(function((spaceId, userId) -> this.cloudFoundryClient.spaces()
                 .removeDeveloperByUsername(RemoveSpaceDeveloperByUsernameRequest.builder()
                     .spaceId(spaceId)
-                    .username(this.username)
+                    .username(userName)
                     .build())))
-=======
-        createSpaceIdAndUserId(this.cloudFoundryClient, this.uaaClient, organizationName, spaceName, userName)
-            .as(thenKeep(function((spaceId, userId) -> requestAssociateSpaceDeveloper(this.cloudFoundryClient, userId, spaceId))))
-            .as(thenKeep(function((spaceId, userId) -> this.cloudFoundryClient.spaces()
-                .removeDeveloperByUsername(RemoveSpaceDeveloperByUsernameRequest.builder()
-                    .spaceId(spaceId)
-                    .username(userName)
-                    .build()))))
->>>>>>> 75bd4340
             .flatMapMany(function((spaceId, userId) -> requestListSpaceDevelopers(this.cloudFoundryClient, spaceId)))
             .as(StepVerifier::create)
             .expectComplete()
@@ -1506,15 +1370,9 @@
         String spaceName = this.nameFactory.getSpaceName();
         String userName = this.nameFactory.getUserName();
 
-<<<<<<< HEAD
-        createUserIdAndSpaceId(this.cloudFoundryClient, organizationName, spaceName, this.username)
+        createSpaceIdAndUserId(this.cloudFoundryClient, this.uaaClient, organizationName, spaceName, userName)
             .delayUntil(function((spaceId, userId) -> requestAssociateSpaceManager(this.cloudFoundryClient, spaceId, userId)))
             .delayUntil(function((spaceId, userId) -> this.cloudFoundryClient.spaces()
-=======
-        createSpaceIdAndUserId(this.cloudFoundryClient, this.uaaClient, organizationName, spaceName, userName)
-            .as(thenKeep(function((spaceId, userId) -> requestAssociateSpaceManager(this.cloudFoundryClient, spaceId, userId))))
-            .as(thenKeep(function((spaceId, userId) -> this.cloudFoundryClient.spaces()
->>>>>>> 75bd4340
                 .removeManager(RemoveSpaceManagerRequest.builder()
                     .spaceId(spaceId)
                     .managerId(userId)
@@ -1531,23 +1389,13 @@
         String spaceName = this.nameFactory.getSpaceName();
         String userName = this.nameFactory.getUserName();
 
-<<<<<<< HEAD
-        createUserIdAndSpaceId(this.cloudFoundryClient, organizationName, spaceName, this.username)
+        createSpaceIdAndUserId(this.cloudFoundryClient, this.uaaClient, organizationName, spaceName, userName)
             .delayUntil(function((spaceId, userId) -> requestAssociateSpaceManager(this.cloudFoundryClient, spaceId, userId)))
             .delayUntil(function((spaceId, userId) -> this.cloudFoundryClient.spaces()
                 .removeManagerByUsername(RemoveSpaceManagerByUsernameRequest.builder()
                     .spaceId(spaceId)
-                    .username(this.username)
+                    .username(userName)
                     .build())))
-=======
-        createSpaceIdAndUserId(this.cloudFoundryClient, this.uaaClient, organizationName, spaceName, userName)
-            .as(thenKeep(function((spaceId, userId) -> requestAssociateSpaceManager(this.cloudFoundryClient, spaceId, userId))))
-            .as(thenKeep(function((spaceId, userId) -> this.cloudFoundryClient.spaces()
-                .removeManagerByUsername(RemoveSpaceManagerByUsernameRequest.builder()
-                    .spaceId(spaceId)
-                    .username(userName)
-                    .build()))))
->>>>>>> 75bd4340
             .flatMapMany(function((spaceId, userId) -> requestListSpaceManagers(this.cloudFoundryClient, spaceId)))
             .as(StepVerifier::create)
             .expectComplete()
@@ -1608,15 +1456,9 @@
         String spaceName = this.nameFactory.getSpaceName();
         String userName = this.nameFactory.getUserName();
 
-<<<<<<< HEAD
-        createUserIdAndSpaceId(this.cloudFoundryClient, organizationName, spaceName, this.username)
+        createSpaceIdAndUserId(this.cloudFoundryClient, this.uaaClient, organizationName, spaceName, userName)
             .delayUntil(function((spaceId, userId) -> requestAssociateSpaceManager(this.cloudFoundryClient, spaceId, userId)))
             .delayUntil(function((spaceId, userId) -> this.cloudFoundryClient.spaces()
-=======
-        createSpaceIdAndUserId(this.cloudFoundryClient, this.uaaClient, organizationName, spaceName, userName)
-            .as(thenKeep(function((spaceId, userId) -> requestAssociateSpaceManager(this.cloudFoundryClient, spaceId, userId))))
-            .as(thenKeep(function((spaceId, userId) -> this.cloudFoundryClient.spaces()
->>>>>>> 75bd4340
                 .update(UpdateSpaceRequest.builder()
                     .spaceId(spaceId)
                     .managerIds(Collections.emptyList())
@@ -1683,7 +1525,7 @@
 
     private static Mono<Tuple2<String, String>> createSpaceIdAndUserId(CloudFoundryClient cloudFoundryClient, UaaClient uaaClient, String organizationName, String spaceName, String userName) {
         return createOrganizationId(cloudFoundryClient, organizationName)
-            .then(organizationId -> Mono.when(
+            .flatMap(organizationId -> Mono.when(
                 createSpaceId(cloudFoundryClient, organizationId, spaceName),
                 createUserId(cloudFoundryClient, uaaClient, organizationId, userName)
             ));
@@ -1718,38 +1560,18 @@
                 .password("test-password")
                 .userName(username)
                 .build())
-<<<<<<< HEAD
-            .then(PaginationUtils
-                .requestClientV2Resources(page -> cloudFoundryClient.users()
-                    .list(ListUsersRequest.builder()
-                        .organizationId(organizationId)
-                        .page(page)
-                        .build()))
-                .filter(resource -> ResourceUtils.getEntity(resource).getUsername().equals(username))
-                .single()
-                .map(ResourceUtils::getId));
-    }
-
-    private static Mono<Tuple2<String, String>> createUserIdAndSpaceId(CloudFoundryClient cloudFoundryClient, String organizationName, String spaceName, String userName) {
-        return createOrganizationId(cloudFoundryClient, organizationName)
-            .flatMap(organizationId -> Mono.when(
-                createSpaceId(cloudFoundryClient, organizationId, spaceName),
-                createUserId(cloudFoundryClient, organizationId, userName)
-            ));
-=======
             .map(CreateUserResponse::getId)
-            .then(uaaId -> cloudFoundryClient.users()
+            .flatMap(uaaId -> cloudFoundryClient.users()
                 .create(CreateUserRequest.builder()
                     .uaaId(uaaId)
                     .build())
                 .map(ResourceUtils::getId))
-            .then(userId -> cloudFoundryClient.organizations()
+            .flatMap(userId -> cloudFoundryClient.organizations()
                 .associateUser(AssociateOrganizationUserRequest.builder()
                     .organizationId(organizationId)
                     .userId(userId)
                     .build())
                 .then(Mono.just(userId)));
->>>>>>> 75bd4340
     }
 
     private static String getPastTimestamp() {
