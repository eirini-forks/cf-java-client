--- conflicted
+++ resolved
@@ -1101,32 +1101,6 @@
             .verify(Duration.ofMinutes(5));
     }
 
-<<<<<<< HEAD
-
-    // TODO: Await https://github.com/cloudfoundry/cloud_controller_ng/issues/855 to decide whether this parameter should exist
-    @Ignore("Await https://github.com/cloudfoundry/cloud_controller_ng/issues/855 to decide whether this parameter should exist")
-    @Test
-    public void listServiceInstancesFilterByOrganizationId() {
-        String serviceInstanceName = this.nameFactory.getServiceInstanceName();
-        String spaceName = this.nameFactory.getSpaceName();
-
-        this.organizationId
-            .flatMap(organizationId -> Mono.zip(
-                Mono.just(organizationId),
-                this.serviceBrokerId,
-                createSpaceId(this.cloudFoundryClient, organizationId, spaceName)
-            ))
-            .delayUntil(function((organizationId, serviceBrokerId, spaceId) -> createServiceInstanceId(this.cloudFoundryClient, serviceBrokerId, serviceInstanceName, this.serviceName, spaceId)))
-            .flatMapMany(function((organizationId, ignore, spaceId) -> requestListServiceInstances(this.cloudFoundryClient, spaceId, builder -> builder.organizationId(organizationId))))
-            .filter(resource -> serviceInstanceName.equals(ResourceUtils.getEntity(resource).getName()))
-            .as(StepVerifier::create)
-            .expectNextCount(1)
-            .expectComplete()
-            .verify(Duration.ofMinutes(5));
-    }
-
-=======
->>>>>>> 5c18a9b8
     @Test
     public void listServiceInstancesFilterByServiceBindingId() {
         String applicationName = this.nameFactory.getApplicationName();
