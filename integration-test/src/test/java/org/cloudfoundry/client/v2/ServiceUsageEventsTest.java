--- conflicted
+++ resolved
@@ -57,14 +57,9 @@
 
     @Test
     public void get() {
-<<<<<<< HEAD
-        Mono
-            .zip(this.serviceBrokerId, this.spaceId)
-            .flatMap(function((serviceBrokerId, spaceId) -> seedEvents(this.cloudFoundryClient, this.nameFactory, serviceBrokerId, spaceId)))
-=======
-        Mono.when(this.serviceBrokerId, this.spaceId)
-            .then(function((serviceBrokerId, spaceId) -> seedEvents(this.cloudFoundryClient, this.nameFactory, serviceBrokerId, this.serviceName, spaceId)))
->>>>>>> 64769094
+        Mono
+            .zip(this.serviceBrokerId, this.spaceId)
+            .flatMap(function((serviceBrokerId, spaceId) -> seedEvents(this.cloudFoundryClient, this.nameFactory, serviceBrokerId, this.serviceName, spaceId)))
             .then(getFirstEvent(this.cloudFoundryClient))
             .flatMap(resource -> Mono.zip(
                 Mono.just(resource)
@@ -83,14 +78,9 @@
 
     @Test
     public void list() {
-<<<<<<< HEAD
-        Mono
-            .zip(this.serviceBrokerId, this.spaceId)
-            .flatMap(function((serviceBrokerId, spaceId) -> seedEvents(this.cloudFoundryClient, this.nameFactory, serviceBrokerId, spaceId)))
-=======
-        Mono.when(this.serviceBrokerId, this.spaceId)
-            .then(function((serviceBrokerId, spaceId) -> seedEvents(this.cloudFoundryClient, this.nameFactory, serviceBrokerId, this.serviceName, spaceId)))
->>>>>>> 64769094
+        Mono
+            .zip(this.serviceBrokerId, this.spaceId)
+            .flatMap(function((serviceBrokerId, spaceId) -> seedEvents(this.cloudFoundryClient, this.nameFactory, serviceBrokerId, this.serviceName, spaceId)))
             .then(getFirstEvent(this.cloudFoundryClient))
             .flatMap(resource -> Mono.zip(
                 Mono.just(resource),
@@ -108,14 +98,9 @@
 
     @Test
     public void listAfterServiceUsageEventId() {
-<<<<<<< HEAD
-        Mono
-            .zip(this.serviceBrokerId, this.spaceId)
-            .flatMap(function((serviceBrokerId, spaceId) -> seedEvents(this.cloudFoundryClient, this.nameFactory, serviceBrokerId, spaceId)))
-=======
-        Mono.when(this.serviceBrokerId, this.spaceId)
-            .then(function((serviceBrokerId, spaceId) -> seedEvents(this.cloudFoundryClient, this.nameFactory, serviceBrokerId, this.serviceName, spaceId)))
->>>>>>> 64769094
+        Mono
+            .zip(this.serviceBrokerId, this.spaceId)
+            .flatMap(function((serviceBrokerId, spaceId) -> seedEvents(this.cloudFoundryClient, this.nameFactory, serviceBrokerId, this.serviceName, spaceId)))
             .then(getFirstEvent(this.cloudFoundryClient))
             .flatMap(resource -> Mono.zip(
                 getSecondEvent(this.cloudFoundryClient),
@@ -134,14 +119,9 @@
 
     @Test
     public void listFilterByServiceId() {
-<<<<<<< HEAD
-        Mono
-            .zip(this.serviceBrokerId, this.spaceId)
-            .flatMap(function((serviceBrokerId, spaceId) -> seedEvents(this.cloudFoundryClient, this.nameFactory, serviceBrokerId, spaceId)))
-=======
-        Mono.when(this.serviceBrokerId, this.spaceId)
-            .then(function((serviceBrokerId, spaceId) -> seedEvents(this.cloudFoundryClient, this.nameFactory, serviceBrokerId, this.serviceName, spaceId)))
->>>>>>> 64769094
+        Mono
+            .zip(this.serviceBrokerId, this.spaceId)
+            .flatMap(function((serviceBrokerId, spaceId) -> seedEvents(this.cloudFoundryClient, this.nameFactory, serviceBrokerId, this.serviceName, spaceId)))
             .then(getFirstEventWithServiceId(this.cloudFoundryClient))
             .flatMap(resource -> Mono.zip(
                 Mono.just(resource),
@@ -160,14 +140,9 @@
 
     @Test
     public void listFilterByServiceInstanceType() {
-<<<<<<< HEAD
-        Mono
-            .zip(this.serviceBrokerId, this.spaceId)
-            .flatMap(function((serviceBrokerId, spaceId) -> seedEvents(this.cloudFoundryClient, this.nameFactory, serviceBrokerId, spaceId)))
-=======
-        Mono.when(this.serviceBrokerId, this.spaceId)
-            .then(function((serviceBrokerId, spaceId) -> seedEvents(this.cloudFoundryClient, this.nameFactory, serviceBrokerId, this.serviceName, spaceId)))
->>>>>>> 64769094
+        Mono
+            .zip(this.serviceBrokerId, this.spaceId)
+            .flatMap(function((serviceBrokerId, spaceId) -> seedEvents(this.cloudFoundryClient, this.nameFactory, serviceBrokerId, this.serviceName, spaceId)))
             .then(getFirstEvent(this.cloudFoundryClient))
             .flatMap(resource -> Mono.zip(
                 Mono.just(resource),
@@ -272,13 +247,8 @@
         String serviceInstanceName1 = nameFactory.getServiceInstanceName();
         String serviceInstanceName2 = nameFactory.getServiceInstanceName();
 
-<<<<<<< HEAD
-        return getPlanId(cloudFoundryClient, serviceBrokerId)
+        return getPlanId(cloudFoundryClient, serviceBrokerId, serviceName)
             .flatMap(planId -> requestCreateServiceInstance(cloudFoundryClient, planId, serviceInstanceName1, spaceId)
-=======
-        return getPlanId(cloudFoundryClient, serviceBrokerId, serviceName)
-            .then(planId -> requestCreateServiceInstance(cloudFoundryClient, planId, serviceInstanceName1, spaceId)
->>>>>>> 64769094
                 .then(requestCreateServiceInstance(cloudFoundryClient, planId, serviceInstanceName2, spaceId)))
             .then();
     }
