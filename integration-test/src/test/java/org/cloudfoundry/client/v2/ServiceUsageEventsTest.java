--- conflicted
+++ resolved
@@ -54,16 +54,10 @@
     private Mono<String> spaceId;
 
     @Test
-<<<<<<< HEAD
-    public void get() throws TimeoutException, InterruptedException {
-        Mono
-            .zip(this.serviceBrokerId, this.spaceId)
-            .flatMap(function((serviceBrokerId, spaceId) -> seedEvents(this.cloudFoundryClient, this.nameFactory, serviceBrokerId, spaceId)))
-=======
     public void get() {
-        Mono.when(this.serviceBrokerId, this.spaceId)
-            .then(function((serviceBrokerId, spaceId) -> seedEvents(this.cloudFoundryClient, this.nameFactory, serviceBrokerId, spaceId)))
->>>>>>> 11b98efc
+        Mono
+            .zip(this.serviceBrokerId, this.spaceId)
+            .flatMap(function((serviceBrokerId, spaceId) -> seedEvents(this.cloudFoundryClient, this.nameFactory, serviceBrokerId, spaceId)))
             .then(getFirstEvent(this.cloudFoundryClient))
             .flatMap(resource -> Mono.zip(
                 Mono.just(resource)
@@ -81,16 +75,10 @@
     }
 
     @Test
-<<<<<<< HEAD
-    public void list() throws TimeoutException, InterruptedException {
-        Mono
-            .zip(this.serviceBrokerId, this.spaceId)
-            .flatMap(function((serviceBrokerId, spaceId) -> seedEvents(this.cloudFoundryClient, this.nameFactory, serviceBrokerId, spaceId)))
-=======
     public void list() {
-        Mono.when(this.serviceBrokerId, this.spaceId)
-            .then(function((serviceBrokerId, spaceId) -> seedEvents(this.cloudFoundryClient, this.nameFactory, serviceBrokerId, spaceId)))
->>>>>>> 11b98efc
+        Mono
+            .zip(this.serviceBrokerId, this.spaceId)
+            .flatMap(function((serviceBrokerId, spaceId) -> seedEvents(this.cloudFoundryClient, this.nameFactory, serviceBrokerId, spaceId)))
             .then(getFirstEvent(this.cloudFoundryClient))
             .flatMap(resource -> Mono.zip(
                 Mono.just(resource),
