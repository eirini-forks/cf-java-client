--- conflicted
+++ resolved
@@ -115,15 +115,9 @@
     @Test
     public void listFilterByServiceId() {
         Mono.when(this.serviceBrokerId, this.spaceId)
-<<<<<<< HEAD
-            .flatMap(function((serviceBrokerId, spaceId) -> seedEvents(this.cloudFoundryClient, this.nameFactory, serviceBrokerId, spaceId)))
-            .then(getFirstEvent(this.cloudFoundryClient))
-            .flatMap(resource -> Mono.when(
-=======
-            .then(function((serviceBrokerId, spaceId) -> seedEvents(this.cloudFoundryClient, this.nameFactory, serviceBrokerId, spaceId)))
+            .flatMap(function((serviceBrokerId, spaceId) -> seedEvents(this.cloudFoundryClient, this.nameFactory, serviceBrokerId, spaceId)))
             .then(getFirstEventWithServiceId(this.cloudFoundryClient))
-            .then(resource -> Mono.when(
->>>>>>> dadf9df4
+            .flatMap(resource -> Mono.when(
                 Mono.just(resource),
                 this.cloudFoundryClient.serviceUsageEvents()
                     .list(ListServiceUsageEventsRequest.builder()
@@ -246,16 +240,8 @@
         String serviceInstanceName2 = nameFactory.getServiceInstanceName();
 
         return getPlanId(cloudFoundryClient, serviceBrokerId)
-<<<<<<< HEAD
-            .flatMap(planId -> Mono
-                .when(
-                    requestCreateServiceInstance(cloudFoundryClient, planId, serviceInstanceName1, spaceId),
-                    requestCreateServiceInstance(cloudFoundryClient, planId, serviceInstanceName2, spaceId)
-                ))
-=======
-            .then(planId -> requestCreateServiceInstance(cloudFoundryClient, planId, serviceInstanceName1, spaceId)
+            .flatMap(planId -> requestCreateServiceInstance(cloudFoundryClient, planId, serviceInstanceName1, spaceId)
                 .then(requestCreateServiceInstance(cloudFoundryClient, planId, serviceInstanceName2, spaceId)))
->>>>>>> dadf9df4
             .then();
     }
 
