/*
 * Copyright 2013-2018 the original author or authors.
 *
 * Licensed under the Apache License, Version 2.0 (the "License");
 * you may not use this file except in compliance with the License.
 * You may obtain a copy of the License at
 *
 *      http://www.apache.org/licenses/LICENSE-2.0
 *
 * Unless required by applicable law or agreed to in writing, software
 * distributed under the License is distributed on an "AS IS" BASIS,
 * WITHOUT WARRANTIES OR CONDITIONS OF ANY KIND, either express or implied.
 * See the License for the specific language governing permissions and
 * limitations under the License.
 */

package org.cloudfoundry.client.v2;

import org.apache.commons.compress.archivers.tar.TarArchiveEntry;
import org.apache.commons.compress.archivers.tar.TarArchiveInputStream;
import org.cloudfoundry.AbstractIntegrationTest;
import org.cloudfoundry.CloudFoundryVersion;
import org.cloudfoundry.IfCloudFoundryVersion;
import org.cloudfoundry.client.CloudFoundryClient;
import org.cloudfoundry.client.v2.applications.AbstractApplicationResource;
import org.cloudfoundry.client.v2.applications.ApplicationEnvironmentRequest;
import org.cloudfoundry.client.v2.applications.ApplicationInstanceInfo;
import org.cloudfoundry.client.v2.applications.ApplicationInstancesRequest;
import org.cloudfoundry.client.v2.applications.ApplicationInstancesResponse;
import org.cloudfoundry.client.v2.applications.ApplicationStatisticsRequest;
import org.cloudfoundry.client.v2.applications.AssociateApplicationRouteRequest;
import org.cloudfoundry.client.v2.applications.AssociateApplicationRouteResponse;
import org.cloudfoundry.client.v2.applications.CopyApplicationRequest;
import org.cloudfoundry.client.v2.applications.CreateApplicationRequest;
import org.cloudfoundry.client.v2.applications.CreateApplicationResponse;
import org.cloudfoundry.client.v2.applications.DeleteApplicationRequest;
import org.cloudfoundry.client.v2.applications.DownloadApplicationDropletRequest;
import org.cloudfoundry.client.v2.applications.DownloadApplicationRequest;
import org.cloudfoundry.client.v2.applications.GetApplicationPermissionsRequest;
import org.cloudfoundry.client.v2.applications.GetApplicationPermissionsResponse;
import org.cloudfoundry.client.v2.applications.GetApplicationRequest;
import org.cloudfoundry.client.v2.applications.ListApplicationRoutesRequest;
import org.cloudfoundry.client.v2.applications.ListApplicationServiceBindingsRequest;
import org.cloudfoundry.client.v2.applications.ListApplicationsRequest;
import org.cloudfoundry.client.v2.applications.RemoveApplicationRouteRequest;
import org.cloudfoundry.client.v2.applications.RemoveApplicationServiceBindingRequest;
import org.cloudfoundry.client.v2.applications.RestageApplicationRequest;
import org.cloudfoundry.client.v2.applications.SummaryApplicationRequest;
import org.cloudfoundry.client.v2.applications.SummaryApplicationResponse;
import org.cloudfoundry.client.v2.applications.TerminateApplicationInstanceRequest;
import org.cloudfoundry.client.v2.applications.UpdateApplicationRequest;
import org.cloudfoundry.client.v2.applications.UpdateApplicationResponse;
import org.cloudfoundry.client.v2.applications.UploadApplicationDropletRequest;
import org.cloudfoundry.client.v2.applications.UploadApplicationRequest;
import org.cloudfoundry.client.v2.applications.UploadApplicationResponse;
import org.cloudfoundry.client.v2.privatedomains.CreatePrivateDomainRequest;
import org.cloudfoundry.client.v2.privatedomains.CreatePrivateDomainResponse;
import org.cloudfoundry.client.v2.routes.CreateRouteRequest;
import org.cloudfoundry.client.v2.routes.CreateRouteResponse;
import org.cloudfoundry.client.v2.routes.RouteResource;
import org.cloudfoundry.client.v2.servicebindings.CreateServiceBindingRequest;
import org.cloudfoundry.client.v2.servicebindings.CreateServiceBindingResponse;
import org.cloudfoundry.client.v2.servicebindings.ServiceBindingEntity;
import org.cloudfoundry.client.v2.servicebindings.ServiceBindingResource;
import org.cloudfoundry.client.v2.userprovidedserviceinstances.CreateUserProvidedServiceInstanceRequest;
import org.cloudfoundry.client.v2.userprovidedserviceinstances.CreateUserProvidedServiceInstanceResponse;
import org.cloudfoundry.util.DelayUtils;
import org.cloudfoundry.util.JobUtils;
import org.cloudfoundry.util.OperationUtils;
import org.cloudfoundry.util.PaginationUtils;
import org.cloudfoundry.util.ResourceUtils;
import org.junit.Test;
import org.springframework.beans.factory.annotation.Autowired;
import org.springframework.core.io.ClassPathResource;
import org.springframework.util.Assert;
import reactor.core.Exceptions;
import reactor.core.publisher.Flux;
import reactor.core.publisher.Mono;
import reactor.test.StepVerifier;
import reactor.util.function.Tuple2;

import java.io.ByteArrayInputStream;
import java.io.IOException;
import java.time.Duration;
import java.util.Collections;
import java.util.HashSet;
import java.util.Map;
import java.util.Optional;
import java.util.Set;
import java.util.function.Consumer;
import java.util.zip.GZIPInputStream;

import static org.assertj.core.api.Assertions.assertThat;
import static org.cloudfoundry.client.ZipExpectations.zipEquality;
import static org.cloudfoundry.util.tuple.TupleUtils.consumer;
import static org.cloudfoundry.util.tuple.TupleUtils.function;

public final class ApplicationsTest extends AbstractIntegrationTest {

    @Autowired
    private CloudFoundryClient cloudFoundryClient;

    @Autowired
    private Mono<String> organizationId;

    @Autowired
    private Mono<String> spaceId;

    @Autowired
    private Mono<String> stackId;

    @Test
    public void associateRoute() {
        String applicationName = this.nameFactory.getApplicationName();
        String domainName = this.nameFactory.getDomainName();

        Mono
            .zip(this.organizationId, this.spaceId)
            .flatMap(function((organizationId, spaceId) -> Mono.zip(
                createApplicationId(this.cloudFoundryClient, spaceId, applicationName),
                createRouteWithDomain(this.cloudFoundryClient, organizationId, spaceId, domainName, "test-host", "/test/path")
                    .map(ResourceUtils::getId)
            )))
            .delayUntil(function((applicationId, routeId) -> requestAssociateRoute(this.cloudFoundryClient, applicationId, routeId)))
            .flatMap(function((applicationId, routeId) -> Mono.zip(
                getSingleRouteId(this.cloudFoundryClient, applicationId),
                Mono.just(routeId)
            )))
            .as(StepVerifier::create)
            .consumeNextWith(tupleEquality())
            .expectComplete()
            .verify(Duration.ofMinutes(5));
    }

    @Test
    public void copy() {
        String applicationName = this.nameFactory.getApplicationName();
        String copyApplicationName = this.nameFactory.getApplicationName();

        this.spaceId
            .flatMap(spaceId -> Mono.zip(
                createApplicationId(this.cloudFoundryClient, spaceId, applicationName)
                    .delayUntil(applicationId -> uploadApplication(this.cloudFoundryClient, applicationId)),
                requestCreateApplication(this.cloudFoundryClient, spaceId, copyApplicationName)
                    .map(ResourceUtils::getId)
            ))
            .delayUntil(function((sourceId, targetId) -> this.cloudFoundryClient.applicationsV2()
                .copy(CopyApplicationRequest.builder()
                    .applicationId(targetId)
                    .sourceApplicationId(sourceId)
                    .build())
                .flatMap(job -> JobUtils.waitForCompletion(this.cloudFoundryClient, Duration.ofMinutes(5), job))
            ))
            .flatMap(function((sourceId, targetId) -> Mono.zip(
                downloadApplication(this.cloudFoundryClient, sourceId),
                downloadApplication(this.cloudFoundryClient, targetId)
            )))
            .as(StepVerifier::create)
            .consumeNextWith(tupleEquality())
            .expectComplete()
            .verify(Duration.ofMinutes(5));
    }

    @Test
    public void create() {
        String applicationName = this.nameFactory.getApplicationName();

        this.spaceId
            .flatMap(spaceId -> Mono.zip(
                Mono.just(spaceId),
                requestCreateApplication(this.cloudFoundryClient, spaceId, applicationName)
                    .map(ResourceUtils::getEntity)
            ))
            .as(StepVerifier::create)
            .consumeNextWith(consumer((spaceId, entity) -> {
                assertThat(entity.getSpaceId()).isEqualTo(spaceId);
                assertThat(entity.getName()).isEqualTo(applicationName);
            }))
            .expectComplete()
            .verify(Duration.ofMinutes(5));
    }

    @Test
    public void createDocker() {
        String applicationName = this.nameFactory.getApplicationName();

        this.spaceId
            .flatMap(spaceId -> Mono.zip(
                Mono.just(spaceId),
                this.cloudFoundryClient.applicationsV2()
                    .create(CreateApplicationRequest.builder()
                        .dockerImage("cloudfoundry/test-app")
                        .name(applicationName)
                        .spaceId(spaceId)
                        .build())
                    .map(ResourceUtils::getEntity)
            ))
            .as(StepVerifier::create)
            .consumeNextWith(consumer((spaceId, entity) -> {
                assertThat(entity.getSpaceId()).isEqualTo(spaceId);
                assertThat(entity.getName()).isEqualTo(applicationName);
            }))
            .expectComplete()
            .verify(Duration.ofMinutes(5));
    }

    @Test
    public void delete() {
        String applicationName = this.nameFactory.getApplicationName();

        this.spaceId
            .flatMap(spaceId -> createApplicationId(this.cloudFoundryClient, spaceId, applicationName))
            .delayUntil(applicationId -> this.cloudFoundryClient.applicationsV2()
                .delete(DeleteApplicationRequest.builder()
                    .applicationId(applicationId)
                    .build()))
            .flatMap(applicationId -> requestGetApplication(this.cloudFoundryClient, applicationId))
            .as(StepVerifier::create)
            .consumeErrorWith(t -> assertThat(t).isInstanceOf(ClientV2Exception.class).hasMessageMatching("CF-AppNotFound\\([0-9]+\\): The app could not be found: .*"))
            .verify(Duration.ofMinutes(5));
    }

    @Test
    public void downloadDroplet() {
        String applicationName = this.nameFactory.getApplicationName();

        this.spaceId
            .flatMap(spaceId -> createApplicationId(this.cloudFoundryClient, spaceId, applicationName))
            .delayUntil(applicationId -> uploadAndStartApplication(this.cloudFoundryClient, applicationId))
            .flatMapMany(applicationId -> this.cloudFoundryClient.applicationsV2()
                .downloadDroplet(DownloadApplicationDropletRequest.builder()
                    .applicationId(applicationId)
                    .build())
                .as(OperationUtils::collectByteArray))
            .as(StepVerifier::create)
            .consumeNextWith(isTestApplicationDroplet())
            .expectComplete()
            .verify(Duration.ofMinutes(5));
    }

    @Test
    public void environment() {
        String applicationName = this.nameFactory.getApplicationName();

        this.spaceId
            .flatMap(spaceId -> createApplicationId(this.cloudFoundryClient, spaceId, applicationName))
            .flatMap(applicationId -> Mono.zip(
                Mono.just(applicationId),
                this.cloudFoundryClient.applicationsV2()
                    .environment(ApplicationEnvironmentRequest.builder()
                        .applicationId(applicationId)
                        .build())
                    .map(response -> getStringApplicationEnvValue(response.getApplicationEnvironmentJsons(), "VCAP_APPLICATION", "application_id"))
            ))
            .as(StepVerifier::create)
            .consumeNextWith(tupleEquality())
            .expectComplete()
            .verify(Duration.ofMinutes(5));
    }

    @Test
    public void get() {
        String applicationName = this.nameFactory.getApplicationName();

        this.spaceId
            .flatMap(spaceId -> createApplicationId(this.cloudFoundryClient, spaceId, applicationName))
            .flatMap(applicationId -> Mono.zip(
                Mono.just(applicationId),
                requestGetApplication(this.cloudFoundryClient, applicationId)
            ))
            .as(StepVerifier::create)
            .consumeNextWith(applicationIdAndNameEquality(applicationName))
            .expectComplete()
            .verify(Duration.ofMinutes(5));
    }

    @IfCloudFoundryVersion(greaterThanOrEqualTo = CloudFoundryVersion.PCF_1_9)
    @Test
    public void getPermissions() {
        String applicationName = this.nameFactory.getApplicationName();

        this.spaceId
            .flatMap(spaceId -> createApplicationId(this.cloudFoundryClient, spaceId, applicationName))
            .flatMap(applicationId -> this.cloudFoundryClient.applicationsV2()
                .getPermissions(GetApplicationPermissionsRequest.builder()
                    .applicationId(applicationId)
                    .build()))
            .as(StepVerifier::create)
            .expectNext(GetApplicationPermissionsResponse.builder()
                .readBasicData(true)
                .readSensitiveData(true)
                .build())
            .expectComplete()
            .verify(Duration.ofMinutes(5));
    }

    @Test
    public void instances() {
        String applicationName = this.nameFactory.getApplicationName();

        this.spaceId
            .flatMap(spaceId -> createApplicationId(this.cloudFoundryClient, spaceId, applicationName))
            .delayUntil(applicationId -> uploadAndStartApplication(this.cloudFoundryClient, applicationId))
            .flatMap(applicationId -> this.cloudFoundryClient.applicationsV2()
                .instances(ApplicationInstancesRequest.builder()
                    .applicationId(applicationId)
                    .build()))
            .map(ApplicationInstancesResponse::getInstances)
            .as(StepVerifier::create)
            .expectNextCount(1)
            .expectComplete()
            .verify(Duration.ofMinutes(5));
    }

    @Test
    public void list() {
        String applicationName = this.nameFactory.getApplicationName();

        this.spaceId
            .flatMap(spaceId -> createApplicationId(this.cloudFoundryClient, spaceId, applicationName))
            .flatMap(applicationId -> Mono.zip(
                Mono.just(applicationId),
                PaginationUtils
                    .requestClientV2Resources(page -> this.cloudFoundryClient.applicationsV2()
                        .list(ListApplicationsRequest.builder()
                            .page(page)
                            .build()))
                    .filter(resource -> ResourceUtils.getId(resource).equals(applicationId))
                    .single()
                    .cast(AbstractApplicationResource.class)
            ))
            .as(StepVerifier::create)
            .consumeNextWith(applicationIdAndNameEquality(applicationName))
            .expectComplete()
            .verify(Duration.ofMinutes(5));
    }

    @Test
    public void listFilterByDiego() {
        String applicationName = this.nameFactory.getApplicationName();

        this.spaceId
            .flatMap(spaceId -> createApplicationId(this.cloudFoundryClient, spaceId, applicationName))
            .flatMap(applicationId -> Mono.zip(
                Mono.just(applicationId),
                PaginationUtils
                    .requestClientV2Resources(page -> this.cloudFoundryClient.applicationsV2()
                        .list(ListApplicationsRequest.builder()
                            .diego(true)
                            .page(page)
                            .build()))
                    .filter(resource -> ResourceUtils.getId(resource).equals(applicationId))
                    .single()
                    .cast(AbstractApplicationResource.class)
            ))
            .as(StepVerifier::create)
            .consumeNextWith(applicationIdAndNameEquality(applicationName))
            .expectComplete()
            .verify(Duration.ofMinutes(5));
    }

    @Test
    public void listFilterByName() {
        String applicationName = this.nameFactory.getApplicationName();

        this.spaceId
            .flatMap(spaceId -> createApplicationId(this.cloudFoundryClient, spaceId, applicationName))
            .flatMap(applicationId -> Mono.zip(
                Mono.just(applicationId),
                PaginationUtils
                    .requestClientV2Resources(page -> this.cloudFoundryClient.applicationsV2()
                        .list(ListApplicationsRequest.builder()
                            .name(applicationName)
                            .page(page)
                            .build()))
                    .filter(resource -> ResourceUtils.getId(resource).equals(applicationId))
                    .single()
                    .cast(AbstractApplicationResource.class)
            ))
            .as(StepVerifier::create)
            .consumeNextWith(applicationIdAndNameEquality(applicationName))
            .expectComplete()
            .verify(Duration.ofMinutes(5));
    }

    @Test
    public void listFilterByOrganizationId() {
        String applicationName = this.nameFactory.getApplicationName();

        Mono
            .zip(
                this.organizationId,
                this.spaceId
                    .flatMap(spaceId -> createApplicationId(this.cloudFoundryClient, spaceId, applicationName))
            )
            .flatMap(function((organizationId, applicationId) -> Mono.zip(
                Mono.just(applicationId),
                PaginationUtils
                    .requestClientV2Resources(page -> this.cloudFoundryClient.applicationsV2()
                        .list(ListApplicationsRequest.builder()
                            .organizationId(organizationId)
                            .page(page)
                            .build()))
                    .filter(resource -> ResourceUtils.getId(resource).equals(applicationId))
                    .single()
                    .cast(AbstractApplicationResource.class)
            )))
            .as(StepVerifier::create)
            .consumeNextWith(applicationIdAndNameEquality(applicationName))
            .expectComplete()
            .verify(Duration.ofMinutes(5));
    }

    @Test
    public void listFilterBySpaceId() {
        String applicationName = this.nameFactory.getApplicationName();

        this.spaceId
            .flatMap(spaceId -> Mono.zip(
                Mono.just(spaceId),
                createApplicationId(this.cloudFoundryClient, spaceId, applicationName)
            ))
            .flatMap(function((spaceId, applicationId) -> Mono.zip(
                Mono.just(applicationId),
                PaginationUtils
                    .requestClientV2Resources(page -> this.cloudFoundryClient.applicationsV2()
                        .list(ListApplicationsRequest.builder()
                            .spaceId(spaceId)
                            .page(page)
                            .build()))
                    .filter(resource -> ResourceUtils.getId(resource).equals(applicationId))
                    .single()
                    .cast(AbstractApplicationResource.class)
            )))
            .as(StepVerifier::create)
            .consumeNextWith(applicationIdAndNameEquality(applicationName))
            .expectComplete()
            .verify(Duration.ofMinutes(5));
    }

    @Test
    public void listFilterByStackId() {
        String applicationName = this.nameFactory.getApplicationName();

<<<<<<< HEAD
        Mono
            .zip(
                this.stackId,
                this.spaceId
                    .flatMap(spaceId -> createApplicationId(this.cloudFoundryClient, spaceId, applicationName))
            )
            .flatMap(function((stackId, applicationId) -> Mono.zip(
=======
        Mono.when(this.spaceId, this.stackId)
            .then(function((spaceId, stackId) -> Mono.when(
                createApplicationId(this.cloudFoundryClient, spaceId, applicationName, stackId),
                Mono.just(stackId))))
            .then(function((applicationId, stackId) -> Mono.when(
>>>>>>> eef597c9
                Mono.just(applicationId),
                PaginationUtils
                    .requestClientV2Resources(page -> this.cloudFoundryClient.applicationsV2()
                        .list(ListApplicationsRequest.builder()
                            .stackId(stackId)
                            .page(page)
                            .build()))
                    .filter(resource -> ResourceUtils.getId(resource).equals(applicationId))
                    .single()
                    .cast(AbstractApplicationResource.class)
            )))
            .as(StepVerifier::create)
            .consumeNextWith(applicationIdAndNameEquality(applicationName))
            .expectComplete()
            .verify(Duration.ofMinutes(5));
    }

    @Test
    public void listRoutes() {
        String applicationName = this.nameFactory.getApplicationName();
        String domainName = this.nameFactory.getDomainName();

        Mono
            .zip(this.organizationId, this.spaceId)
            .flatMap(function((organizationId, spaceId) -> Mono.zip(
                Mono.just(organizationId),
                Mono.just(spaceId),
                createApplicationId(this.cloudFoundryClient, spaceId, applicationName)
            )))
            .flatMap(function((organizationId, spaceId, applicationId) -> Mono.zip(
                Mono.just(applicationId),
                createApplicationRoute(this.cloudFoundryClient, organizationId, spaceId, domainName, applicationId)
            )))
            .flatMap(function((applicationId, routeResponse) -> Mono.zip(
                Mono.just(ResourceUtils.getId(routeResponse)),
                PaginationUtils
                    .requestClientV2Resources(page -> this.cloudFoundryClient.applicationsV2()
                        .listRoutes(ListApplicationRoutesRequest.builder()
                            .applicationId(applicationId)
                            .page(page)
                            .build()))
                    .single()
                    .map(ResourceUtils::getId)
            )))
            .as(StepVerifier::create)
            .consumeNextWith(tupleEquality())
            .expectComplete()
            .verify(Duration.ofMinutes(5));
    }

    @Test
    public void listRoutesFilterByDomainId() {
        String applicationName = this.nameFactory.getApplicationName();
        String domainName = this.nameFactory.getDomainName();

        Mono
            .zip(this.organizationId, this.spaceId)
            .flatMap(function((organizationId, spaceId) -> Mono.zip(
                Mono.just(organizationId),
                Mono.just(spaceId),
                createApplicationId(this.cloudFoundryClient, spaceId, applicationName)
            )))
            .flatMap(function((organizationId, spaceId, applicationId) -> Mono.zip(
                Mono.just(applicationId),
                createApplicationRoute(this.cloudFoundryClient, organizationId, spaceId, domainName, applicationId)
            )))
            .flatMap(function((applicationId, routeResponse) -> Mono.zip(
                Mono.just(ResourceUtils.getId(routeResponse)),
                PaginationUtils
                    .requestClientV2Resources(page -> this.cloudFoundryClient.applicationsV2()
                        .listRoutes(ListApplicationRoutesRequest.builder()
                            .applicationId(applicationId)
                            .domainId(ResourceUtils.getEntity(routeResponse).getDomainId())
                            .page(page)
                            .build()))
                    .single()
                    .map(ResourceUtils::getId)
            )))
            .as(StepVerifier::create)
            .consumeNextWith(tupleEquality())
            .expectComplete()
            .verify(Duration.ofMinutes(5));
    }

    @Test
    public void listRoutesFilterByHost() {
        String applicationName = this.nameFactory.getApplicationName();
        String domainName = this.nameFactory.getDomainName();

        Mono
            .zip(this.organizationId, this.spaceId)
            .flatMap(function((organizationId, spaceId) -> Mono.zip(
                Mono.just(organizationId),
                Mono.just(spaceId),
                createApplicationId(this.cloudFoundryClient, spaceId, applicationName)
            )))
            .flatMap(function((organizationId, spaceId, applicationId) -> Mono.zip(
                Mono.just(applicationId),
                createApplicationRoute(this.cloudFoundryClient, organizationId, spaceId, domainName, applicationId)
            )))
            .flatMap(function((applicationId, routeResponse) -> Mono.zip(
                Mono.just(ResourceUtils.getId(routeResponse)),
                PaginationUtils
                    .requestClientV2Resources(page -> this.cloudFoundryClient.applicationsV2()
                        .listRoutes(ListApplicationRoutesRequest.builder()
                            .applicationId(applicationId)
                            .host(ResourceUtils.getEntity(routeResponse).getHost())
                            .page(page)
                            .build()))
                    .single()
                    .map(ResourceUtils::getId)
            )))
            .as(StepVerifier::create)
            .consumeNextWith(tupleEquality())
            .expectComplete()
            .verify(Duration.ofMinutes(5));
    }

    @Test
    public void listRoutesFilterByPath() {
        String applicationName = this.nameFactory.getApplicationName();
        String domainName = this.nameFactory.getDomainName();

        Mono
            .zip(this.organizationId, this.spaceId)
            .flatMap(function((organizationId, spaceId) -> Mono.zip(
                Mono.just(organizationId),
                Mono.just(spaceId),
                createApplicationId(this.cloudFoundryClient, spaceId, applicationName)
            )))
            .flatMap(function((organizationId, spaceId, applicationId) -> Mono.zip(
                Mono.just(applicationId),
                createApplicationRoute(this.cloudFoundryClient, organizationId, spaceId, domainName, applicationId)
            )))
            .flatMap(function((applicationId, routeResponse) -> Mono.zip(
                Mono.just(ResourceUtils.getId(routeResponse)),
                PaginationUtils
                    .requestClientV2Resources(page -> this.cloudFoundryClient.applicationsV2()
                        .listRoutes(ListApplicationRoutesRequest.builder()
                            .applicationId(applicationId)
                            .path(ResourceUtils.getEntity(routeResponse).getPath())
                            .page(page)
                            .build()))
                    .single()
                    .map(ResourceUtils::getId)
            )))
            .as(StepVerifier::create)
            .consumeNextWith(tupleEquality())
            .expectComplete()
            .verify(Duration.ofMinutes(5));
    }

    @Test
    public void listRoutesFilterByPort() {
        String applicationName = this.nameFactory.getApplicationName();
        String domainName = this.nameFactory.getDomainName();

        Mono
            .zip(this.organizationId, this.spaceId)
            .flatMap(function((organizationId, spaceId) -> Mono.zip(
                Mono.just(organizationId),
                Mono.just(spaceId),
                createApplicationId(this.cloudFoundryClient, spaceId, applicationName)
            )))
            .flatMap(function((organizationId, spaceId, applicationId) -> Mono.zip(
                Mono.just(applicationId),
                createApplicationRoute(this.cloudFoundryClient, organizationId, spaceId, domainName, applicationId)
            )))
            .flatMap(function((applicationId, routeResponse) -> Mono.zip(
                Mono.just(ResourceUtils.getId(routeResponse)),
                PaginationUtils
                    .requestClientV2Resources(page -> {
                        ListApplicationRoutesRequest.Builder builder = ListApplicationRoutesRequest.builder()
                            .applicationId(applicationId)
                            .page(page);

                        Optional.ofNullable(ResourceUtils.getEntity(routeResponse).getPort()).ifPresent(builder::port);

                        return this.cloudFoundryClient.applicationsV2()
                            .listRoutes(builder
                                .build());
                    })
                    .single()
                    .map(ResourceUtils::getId)
            )))
            .as(StepVerifier::create)
            .consumeNextWith(tupleEquality())
            .expectComplete()
            .verify(Duration.ofMinutes(5));
    }

    @Test
    public void listServiceBindings() {
        String applicationName = this.nameFactory.getApplicationName();
        String serviceInstanceName = this.nameFactory.getServiceInstanceName();

        this.spaceId
            .flatMap(spaceId -> Mono.zip(
                createApplicationId(this.cloudFoundryClient, spaceId, applicationName),
                createUserServiceInstanceId(this.cloudFoundryClient, spaceId, serviceInstanceName)
            ))
            .delayUntil(function((applicationId, serviceInstanceId) -> createServiceBindingId(this.cloudFoundryClient, applicationId, serviceInstanceId)))
            .flatMap(function((applicationId, serviceInstanceId) -> Mono.zip(
                Mono.just(serviceInstanceId),
                getSingleServiceBindingInstanceId(this.cloudFoundryClient, applicationId)
            )))
            .as(StepVerifier::create)
            .consumeNextWith(tupleEquality())
            .expectComplete()
            .verify(Duration.ofMinutes(5));
    }

    @Test
    public void listServiceBindingsFilterByServiceInstanceId() {
        String applicationName = this.nameFactory.getApplicationName();
        String serviceInstanceName = this.nameFactory.getServiceInstanceName();

        this.spaceId
            .flatMap(spaceId -> Mono.zip(
                createApplicationId(this.cloudFoundryClient, spaceId, applicationName),
                createUserServiceInstanceId(this.cloudFoundryClient, spaceId, serviceInstanceName)
            ))
            .flatMap(function((applicationId, serviceInstanceId) -> Mono.zip(
                Mono.just(applicationId),
                Mono.just(serviceInstanceId),
                createServiceBindingId(this.cloudFoundryClient, applicationId, serviceInstanceId)
            )))
            .flatMap(function((applicationId, serviceInstanceId, serviceBindingId) -> Mono.zip(
                Mono.just(serviceBindingId),
                PaginationUtils
                    .requestClientV2Resources(page -> this.cloudFoundryClient.applicationsV2()
                        .listServiceBindings(ListApplicationServiceBindingsRequest.builder()
                            .applicationId(applicationId)
                            .serviceInstanceId(serviceInstanceId)
                            .page(page)
                            .build()))
                    .single()
                    .map(ResourceUtils::getId)
            )))
            .as(StepVerifier::create)
            .consumeNextWith(tupleEquality())
            .expectComplete()
            .verify(Duration.ofMinutes(5));
    }

    @Test
    public void removeRoute() {
        String applicationName = this.nameFactory.getApplicationName();
        String domainName = this.nameFactory.getDomainName();

        Mono
            .zip(this.organizationId, this.spaceId)
            .flatMap(function((organizationId, spaceId) -> Mono.zip(
                Mono.just(organizationId),
                Mono.just(spaceId),
                createApplicationId(this.cloudFoundryClient, spaceId, applicationName)
            )))
            .flatMap(function((organizationId, spaceId, applicationId) -> Mono.zip(
                Mono.just(applicationId),
                createApplicationRoute(this.cloudFoundryClient, organizationId, spaceId, domainName, applicationId)
            )))
            .delayUntil(function((applicationId, routeResponse) -> this.cloudFoundryClient.applicationsV2()
                .removeRoute(RemoveApplicationRouteRequest.builder()
                    .applicationId(applicationId)
                    .routeId(ResourceUtils.getId(routeResponse))
                    .build())))
            .flatMapMany(function((applicationId, routeResponse) -> requestRoutes(this.cloudFoundryClient, applicationId)))
            .as(StepVerifier::create)
            .expectComplete()
            .verify(Duration.ofMinutes(5));
    }

    @Test
    public void removeServiceBinding() {
        String applicationName = this.nameFactory.getApplicationName();
        String serviceInstanceName = this.nameFactory.getServiceInstanceName();

        this.spaceId
            .flatMap(spaceId -> Mono.zip(
                createApplicationId(this.cloudFoundryClient, spaceId, applicationName),
                createUserServiceInstanceId(this.cloudFoundryClient, spaceId, serviceInstanceName)
            ))
            .flatMap(function((applicationId, serviceInstanceId) -> Mono.zip(
                Mono.just(applicationId),
                createServiceBindingId(this.cloudFoundryClient, applicationId, serviceInstanceId)
            )))
            .delayUntil(function((applicationId, serviceBindingId) -> this.cloudFoundryClient.applicationsV2()
                .removeServiceBinding(RemoveApplicationServiceBindingRequest.builder()
                    .applicationId(applicationId)
                    .serviceBindingId(serviceBindingId)
                    .build())))
            .flatMapMany(function((applicationId, serviceBindingId) -> requestServiceBindings(this.cloudFoundryClient, applicationId)))
            .as(StepVerifier::create)
            .expectComplete()
            .verify(Duration.ofMinutes(5));
    }

    @Test
    public void restage() {
        String applicationName = this.nameFactory.getApplicationName();

        this.spaceId
            .flatMap(spaceId -> createApplicationId(this.cloudFoundryClient, spaceId, applicationName))
            .delayUntil(applicationId -> uploadAndStartApplication(this.cloudFoundryClient, applicationId))
            .delayUntil(applicationId -> this.cloudFoundryClient.applicationsV2()
                .restage(RestageApplicationRequest.builder()
                    .applicationId(applicationId)
                    .build()))
            .flatMap(applicationId -> waitForStagingApplication(this.cloudFoundryClient, applicationId))
            .map(resource -> ResourceUtils.getEntity(resource).getName())
            .as(StepVerifier::create)
            .expectNext(applicationName)
            .expectComplete()
            .verify(Duration.ofMinutes(5));
    }

    @Test
    public void statistics() {
        String applicationName = this.nameFactory.getApplicationName();

        this.spaceId
            .flatMap(spaceId -> createApplicationId(this.cloudFoundryClient, spaceId, applicationName))
            .delayUntil(applicationId -> uploadAndStartApplication(this.cloudFoundryClient, applicationId))
            .flatMap(applicationId -> this.cloudFoundryClient.applicationsV2()
                .statistics(ApplicationStatisticsRequest.builder()
                    .applicationId(applicationId)
                    .build())
                .map(instanceStatistics -> instanceStatistics.getInstances().get("0").getStatistics().getName()))
            .as(StepVerifier::create)
            .expectNext(applicationName)
            .expectComplete()
            .verify(Duration.ofMinutes(5));
    }

    @Test
    public void summary() {
        String applicationName = this.nameFactory.getApplicationName();

        this.spaceId
            .flatMap(spaceId -> createApplicationId(this.cloudFoundryClient, spaceId, applicationName))
            .flatMap(applicationId -> this.cloudFoundryClient.applicationsV2()
                .summary(SummaryApplicationRequest.builder()
                    .applicationId(applicationId)
                    .build())
                .map(SummaryApplicationResponse::getId)
                .zipWith(Mono.just(applicationId)))
            .as(StepVerifier::create)
            .consumeNextWith(tupleEquality())
            .expectComplete()
            .verify(Duration.ofMinutes(5));
    }

    @Test
    public void terminateInstance() {
        String applicationName = this.nameFactory.getApplicationName();

        this.spaceId
            .flatMap(spaceId -> createApplicationId(this.cloudFoundryClient, spaceId, applicationName))
            .delayUntil(applicationId -> uploadAndStartApplication(this.cloudFoundryClient, applicationId))
            .flatMap(applicationId -> Mono.zip(
                Mono.just(applicationId),
                getInstanceInfo(this.cloudFoundryClient, applicationId, "0")
                    .map(info -> Optional.ofNullable(info.getSince()))
            ))
            .delayUntil(function((applicationId, optionalSince) -> this.cloudFoundryClient.applicationsV2()
                .terminateInstance(TerminateApplicationInstanceRequest.builder()
                    .applicationId(applicationId)
                    .index("0")
                    .build())))
            .flatMap(function((applicationId, optionalSince) -> waitForInstanceRestart(this.cloudFoundryClient, applicationId, "0", optionalSince)))
            .as(StepVerifier::create)
            .expectNextCount(1)
            .expectComplete()
            .verify(Duration.ofMinutes(5));
    }

    @Test
    public void update() {
        String applicationName = this.nameFactory.getApplicationName();
        String applicationName2 = this.nameFactory.getApplicationName();

        this.spaceId
            .flatMap(spaceId -> createApplicationId(this.cloudFoundryClient, spaceId, applicationName))
            .flatMap(applicationId -> this.cloudFoundryClient.applicationsV2()
                .update(UpdateApplicationRequest.builder()
                    .applicationId(applicationId)
                    .name(applicationName2)
                    .environmentJson("test-var", "test-value")
                    .build())
                .map(ResourceUtils::getId))
            .flatMap(applicationId -> Mono.zip(
                Mono.just(applicationId),
                requestGetApplication(this.cloudFoundryClient, applicationId)
                    .map(ResourceUtils::getEntity)
            ))
            .flatMap(function((applicationId, entity1) -> Mono.zip(
                Mono.just(entity1),
                this.cloudFoundryClient.applicationsV2()
                    .update(UpdateApplicationRequest.builder()
                        .applicationId(applicationId)
                        .environmentJsons(Collections.emptyMap())
                        .build())
                    .then(requestGetApplication(this.cloudFoundryClient, applicationId)
                        .map(ResourceUtils::getEntity))
            )))
            .as(StepVerifier::create)
            .consumeNextWith(consumer((entity1, entity2) -> {
                assertThat(entity1.getName()).isEqualTo(applicationName2);
                assertThat(entity1.getEnvironmentJsons()).containsEntry("test-var", "test-value");
                assertThat(entity2.getEnvironmentJsons()).isEmpty();
            }))
            .expectComplete()
            .verify(Duration.ofMinutes(5));
    }

    @Test
    public void uploadAndDownload() {
        String applicationName = this.nameFactory.getApplicationName();

        this.spaceId
            .flatMap(spaceId -> createApplicationId(this.cloudFoundryClient, spaceId, applicationName))
            .delayUntil(applicationId -> uploadApplication(this.cloudFoundryClient, applicationId))
            .flatMap(applicationId -> Mono.zip(
                downloadApplication(this.cloudFoundryClient, applicationId),
                getBytes("test-application.zip")
            ))
            .as(StepVerifier::create)
            .consumeNextWith(zipEquality())
            .expectComplete()
            .verify(Duration.ofMinutes(5));
    }

    @Test
    public void uploadAndDownloadAsyncFalse() {
        String applicationName = this.nameFactory.getApplicationName();

        this.spaceId
            .flatMap(spaceId -> createApplicationId(this.cloudFoundryClient, spaceId, applicationName))
            .delayUntil(applicationId -> uploadApplicationAsyncFalse(this.cloudFoundryClient, applicationId))
            .flatMap(applicationId -> Mono.zip(
                downloadApplication(this.cloudFoundryClient, applicationId),
                getBytes("test-application.zip")
            ))
            .as(StepVerifier::create)
            .consumeNextWith(zipEquality())
            .expectComplete()
            .verify(Duration.ofMinutes(5));
    }

    @Test
    public void uploadDirectory() {
        String applicationName = this.nameFactory.getApplicationName();

        this.spaceId
            .flatMap(spaceId -> createApplicationId(this.cloudFoundryClient, spaceId, applicationName))
            .flatMap(applicationId -> {
                try {
                    return this.cloudFoundryClient.applicationsV2()
                        .upload(UploadApplicationRequest.builder()
                            .application(new ClassPathResource("test-application").getFile().toPath())
                            .async(true)
                            .applicationId(applicationId)
                            .build())
                        .flatMap(job -> JobUtils.waitForCompletion(this.cloudFoundryClient, Duration.ofMinutes(5), job));
                } catch (IOException e) {
                    throw new RuntimeException(e);
                }
            })
            .as(StepVerifier::create)
            .expectComplete()
            .verify(Duration.ofMinutes(5));
    }

    @IfCloudFoundryVersion(greaterThanOrEqualTo = CloudFoundryVersion.PCF_1_9)
    @Test
    public void uploadDroplet() {
        String applicationName = this.nameFactory.getApplicationName();

        this.spaceId
            .flatMap(spaceId -> createApplicationId(this.cloudFoundryClient, spaceId, applicationName))
            .flatMap(applicationId -> {
                try {
                    return this.cloudFoundryClient.applicationsV2()
                        .uploadDroplet(UploadApplicationDropletRequest.builder()
                            .applicationId(applicationId)
                            .droplet(new ClassPathResource("test-droplet.tgz").getFile().toPath())
                            .build())
                        .flatMap(job -> JobUtils.waitForCompletion(this.cloudFoundryClient, Duration.ofMinutes(5), job));
                } catch (IOException e) {
                    throw new RuntimeException(e);
                }
            })
            .as(StepVerifier::create)
            .expectComplete()
            .verify(Duration.ofMinutes(5));
    }

    private static Consumer<Tuple2<String, AbstractApplicationResource>> applicationIdAndNameEquality(String name) {
        Assert.notNull(name, "name must not be null");

        return consumer((applicationId, resource) -> {
            assertThat(ResourceUtils.getId(resource)).isEqualTo(applicationId);
            assertThat(ResourceUtils.getEntity(resource).getName()).isEqualTo(name);
        });
    }

    private static Mono<String> createApplicationId(CloudFoundryClient cloudFoundryClient, String spaceId, String applicationName) {
        return requestCreateApplication(cloudFoundryClient, spaceId, applicationName, "staticfile_buildpack", true, 512, 64, null)
            .map(ResourceUtils::getId);
    }

    private static Mono<String> createApplicationId(CloudFoundryClient cloudFoundryClient, String spaceId, String applicationName, String stackId) {
        return requestCreateApplication(cloudFoundryClient, spaceId, applicationName, "staticfile_buildpack", true, 512, 64, stackId)
            .map(ResourceUtils::getId);
    }

    private static Mono<CreateRouteResponse> createApplicationRoute(CloudFoundryClient cloudFoundryClient, String organizationId, String spaceId, String domainName, String applicationId) {
        return createRouteWithDomain(cloudFoundryClient, organizationId, spaceId, domainName, "test-host", "/test-path")
            .flatMap(createRouteResponse -> requestAssociateRoute(cloudFoundryClient, applicationId, createRouteResponse.getMetadata().getId())
                .map(response -> createRouteResponse));
    }

    private static Mono<String> createPrivateDomainId(CloudFoundryClient cloudFoundryClient, String name, String organizationId) {
        return requestCreatePrivateDomain(cloudFoundryClient, name, organizationId)
            .map(ResourceUtils::getId);
    }

    private static Mono<CreateRouteResponse> createRouteWithDomain(CloudFoundryClient cloudFoundryClient, String organizationId, String spaceId, String domainName, String host, String path) {
        return createPrivateDomainId(cloudFoundryClient, domainName, organizationId)
            .flatMap(domainId -> cloudFoundryClient.routes()
                .create(CreateRouteRequest.builder()
                    .domainId(domainId)
                    .host(host)
                    .path(path)
                    .spaceId(spaceId)
                    .build()));
    }

    private static Mono<String> createServiceBindingId(CloudFoundryClient cloudFoundryClient, String applicationId, String serviceInstanceId) {
        return requestCreateServiceBinding(cloudFoundryClient, applicationId, serviceInstanceId)
            .map(ResourceUtils::getId);
    }

    private static Mono<String> createUserServiceInstanceId(CloudFoundryClient cloudFoundryClient, String spaceId, String serviceInstanceName) {
        return requestCreateUserServiceInstance(cloudFoundryClient, spaceId, serviceInstanceName)
            .map(ResourceUtils::getId);
    }

    private static Mono<ApplicationInstanceInfo> getInstanceInfo(CloudFoundryClient cloudFoundryClient, String applicationId, String instanceName) {
        return requestInstances(cloudFoundryClient, applicationId)
            .filter(response -> response.getInstances().containsKey(instanceName))
            .map(response -> response.getInstances().get(instanceName));
    }

    private static Mono<String> getSingleRouteId(CloudFoundryClient cloudFoundryClient, String applicationId) {
        return requestRoutes(cloudFoundryClient, applicationId)
            .single()
            .map(ResourceUtils::getId);
    }

    private static Mono<String> getSingleServiceBindingInstanceId(CloudFoundryClient cloudFoundryClient, String applicationId) {
        return requestServiceBindings(cloudFoundryClient, applicationId)
            .single()
            .map(ResourceUtils::getEntity)
            .map(ServiceBindingEntity::getServiceInstanceId);
    }

    @SuppressWarnings("unchecked")
    private static String getStringApplicationEnvValue(Map<String, Object> environment, String... keys) {
        for (int i = 0; i < keys.length - 1; ++i) {
            environment = (Map<String, Object>) environment.get(keys[i]);
        }
        return (String) environment.get(keys[keys.length - 1]);
    }

    private static boolean isIdentical(Double expected, Double actual) {
        return expected == null ? actual == null : expected.equals(actual);
    }

    private static Consumer<byte[]> isTestApplicationDroplet() {
        return bytes -> {
            Set<String> names = new HashSet<>();

            try (TarArchiveInputStream in = new TarArchiveInputStream(new GZIPInputStream(new ByteArrayInputStream(bytes)))) {
                TarArchiveEntry entry;
                while ((entry = in.getNextTarEntry()) != null) {
                    names.add(entry.getName());
                }
            } catch (IOException e) {
                throw Exceptions.propagate(e);
            }

            assertThat(names).contains("./app/Staticfile", "./app/public/index.html");
        };
    }

    private static Mono<AssociateApplicationRouteResponse> requestAssociateRoute(CloudFoundryClient cloudFoundryClient, String applicationId, String routeId) {
        return cloudFoundryClient.applicationsV2()
            .associateRoute(AssociateApplicationRouteRequest.builder()
                .applicationId(applicationId)
                .routeId(routeId)
                .build());
    }

    private static Mono<CreateApplicationResponse> requestCreateApplication(CloudFoundryClient cloudFoundryClient, String spaceId, String applicationName) {
        return requestCreateApplication(cloudFoundryClient, spaceId, applicationName, null, null, null, null, null);
    }

    private static Mono<CreateApplicationResponse> requestCreateApplication(CloudFoundryClient cloudFoundryClient, String spaceId, String applicationName, String buildpack, Boolean diego,
                                                                            Integer diskQuota, Integer memory, String stackId) {
        return cloudFoundryClient.applicationsV2()
            .create(CreateApplicationRequest.builder()
                .buildpack(buildpack)
                .diego(diego)
                .diskQuota(diskQuota)
                .memory(memory)
                .name(applicationName)
                .spaceId(spaceId)
                .stackId(stackId)
                .build());
    }

    private static Mono<CreatePrivateDomainResponse> requestCreatePrivateDomain(CloudFoundryClient cloudFoundryClient, String name, String organizationId) {
        return cloudFoundryClient.privateDomains()
            .create(CreatePrivateDomainRequest.builder()
                .name(name)
                .owningOrganizationId(organizationId)
                .build());
    }

    private static Mono<CreateServiceBindingResponse> requestCreateServiceBinding(CloudFoundryClient cloudFoundryClient, String applicationId, String serviceInstanceId) {
        return cloudFoundryClient.serviceBindingsV2()
            .create(CreateServiceBindingRequest.builder()
                .applicationId(applicationId)
                .serviceInstanceId(serviceInstanceId)
                .build());
    }

    private static Mono<CreateUserProvidedServiceInstanceResponse> requestCreateUserServiceInstance(CloudFoundryClient cloudFoundryClient, String spaceId, String name) {
        return cloudFoundryClient.userProvidedServiceInstances()
            .create(CreateUserProvidedServiceInstanceRequest.builder()
                .name(name)
                .spaceId(spaceId)
                .build());
    }

    private static Mono<AbstractApplicationResource> requestGetApplication(CloudFoundryClient cloudFoundryClient, String applicationId) {
        return cloudFoundryClient.applicationsV2()
            .get(GetApplicationRequest.builder()
                .applicationId(applicationId)
                .build())
            .cast(AbstractApplicationResource.class);
    }

    private static Mono<ApplicationInstancesResponse> requestInstances(CloudFoundryClient cloudFoundryClient, String applicationId) {
        return cloudFoundryClient.applicationsV2()
            .instances(ApplicationInstancesRequest.builder()
                .applicationId(applicationId)
                .build());
    }

    private static Flux<RouteResource> requestRoutes(CloudFoundryClient cloudFoundryClient, String applicationId) {
        return PaginationUtils.requestClientV2Resources(page -> cloudFoundryClient.applicationsV2()
            .listRoutes(ListApplicationRoutesRequest.builder()
                .page(page)
                .applicationId(applicationId)
                .build()));
    }

    private static Flux<ServiceBindingResource> requestServiceBindings(CloudFoundryClient cloudFoundryClient, String applicationId) {
        return PaginationUtils
            .requestClientV2Resources(page -> cloudFoundryClient.applicationsV2()
                .listServiceBindings(ListApplicationServiceBindingsRequest.builder()
                    .applicationId(applicationId)
                    .page(page)
                    .build()));
    }

    private static Mono<UpdateApplicationResponse> requestUpdateApplicationState(CloudFoundryClient cloudFoundryClient, String applicationId, String state) {
        return cloudFoundryClient.applicationsV2()
            .update(UpdateApplicationRequest.builder()
                .applicationId(applicationId)
                .state(state)
                .build());
    }

    private static Mono<ApplicationInstanceInfo> startApplication(CloudFoundryClient cloudFoundryClient, String applicationId) {
        return requestUpdateApplicationState(cloudFoundryClient, applicationId, "STARTED")
            .then(waitForStagingApplication(cloudFoundryClient, applicationId))
            .then(waitForStartingInstanceInfo(cloudFoundryClient, applicationId));
    }

    private static Mono<ApplicationInstanceInfo> uploadAndStartApplication(CloudFoundryClient cloudFoundryClient, String applicationId) {
        return uploadApplication(cloudFoundryClient, applicationId)
            .then(startApplication(cloudFoundryClient, applicationId));
    }

    private static Mono<Void> uploadApplication(CloudFoundryClient cloudFoundryClient, String applicationId) {
        try {
            return cloudFoundryClient.applicationsV2()
                .upload(UploadApplicationRequest.builder()
                    .application(new ClassPathResource("test-application.zip").getFile().toPath())
                    .async(true)
                    .applicationId(applicationId)
                    .build())
                .flatMap(job -> JobUtils.waitForCompletion(cloudFoundryClient, Duration.ofMinutes(5), job));
        } catch (IOException e) {
            throw new RuntimeException(e);
        }
    }

    private static Mono<UploadApplicationResponse> uploadApplicationAsyncFalse(CloudFoundryClient cloudFoundryClient, String applicationId) {
        try {
            return cloudFoundryClient.applicationsV2()
                .upload(UploadApplicationRequest.builder()
                    .application(new ClassPathResource("test-application.zip").getFile().toPath())
                    .async(false)
                    .applicationId(applicationId)
                    .build());
        } catch (IOException e) {
            throw new RuntimeException(e);
        }
    }

    private static Mono<ApplicationInstanceInfo> waitForInstanceRestart(CloudFoundryClient cloudFoundryClient, String applicationId, String instanceName, Optional<Double> optionalSince) {
        return getInstanceInfo(cloudFoundryClient, applicationId, instanceName)
            .filter(info -> !isIdentical(info.getSince(), optionalSince.orElse(null)))
            .repeatWhenEmpty(DelayUtils.exponentialBackOff(Duration.ofSeconds(1), Duration.ofSeconds(15), Duration.ofMinutes(5)));
    }

    private static Mono<AbstractApplicationResource> waitForStagingApplication(CloudFoundryClient cloudFoundryClient, String applicationId) {
        return requestGetApplication(cloudFoundryClient, applicationId)
            .filter(response -> "STAGED".equals(response.getEntity().getPackageState()))
            .repeatWhenEmpty(DelayUtils.exponentialBackOff(Duration.ofSeconds(1), Duration.ofSeconds(15), Duration.ofMinutes(5)));
    }

    private static Mono<ApplicationInstanceInfo> waitForStartingInstanceInfo(CloudFoundryClient cloudFoundryClient, String applicationId) {
        return cloudFoundryClient.applicationsV2()
            .instances(ApplicationInstancesRequest.builder()
                .applicationId(applicationId)
                .build())
            .flatMapMany(response -> Flux.fromIterable(response.getInstances().values()))
            .filter(applicationInstanceInfo -> "RUNNING".equals(applicationInstanceInfo.getState()))
            .next()
            .repeatWhenEmpty(DelayUtils.exponentialBackOff(Duration.ofSeconds(1), Duration.ofSeconds(15), Duration.ofMinutes(5)));
    }

    private Mono<byte[]> downloadApplication(CloudFoundryClient cloudFoundryClient, String applicationId) {
        return cloudFoundryClient.applicationsV2()
            .download(DownloadApplicationRequest.builder()
                .applicationId(applicationId)
                .build())
            .as(OperationUtils::collectByteArray);
    }


}<|MERGE_RESOLUTION|>--- conflicted
+++ resolved
@@ -442,21 +442,11 @@
     public void listFilterByStackId() {
         String applicationName = this.nameFactory.getApplicationName();
 
-<<<<<<< HEAD
-        Mono
-            .zip(
-                this.stackId,
-                this.spaceId
-                    .flatMap(spaceId -> createApplicationId(this.cloudFoundryClient, spaceId, applicationName))
-            )
-            .flatMap(function((stackId, applicationId) -> Mono.zip(
-=======
-        Mono.when(this.spaceId, this.stackId)
-            .then(function((spaceId, stackId) -> Mono.when(
+        Mono.zip(this.spaceId, this.stackId)
+            .flatMap(function((spaceId, stackId) -> Mono.zip(
                 createApplicationId(this.cloudFoundryClient, spaceId, applicationName, stackId),
                 Mono.just(stackId))))
-            .then(function((applicationId, stackId) -> Mono.when(
->>>>>>> eef597c9
+            .flatMap(function((applicationId, stackId) -> Mono.zip(
                 Mono.just(applicationId),
                 PaginationUtils
                     .requestClientV2Resources(page -> this.cloudFoundryClient.applicationsV2()
