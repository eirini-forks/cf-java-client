<?xml version="1.0" encoding="UTF-8"?>
<!--
  ~ Copyright 2013-2020 the original author or authors.
  ~
  ~ Licensed under the Apache License, Version 2.0 (the "License");
  ~ you may not use this file except in compliance with the License.
  ~ You may obtain a copy of the License at
  ~
  ~      http://www.apache.org/licenses/LICENSE-2.0
  ~
  ~ Unless required by applicable law or agreed to in writing, software
  ~ distributed under the License is distributed on an "AS IS" BASIS,
  ~ WITHOUT WARRANTIES OR CONDITIONS OF ANY KIND, either express or implied.
  ~ See the License for the specific language governing permissions and
  ~ limitations under the License.
  -->

<project
        xmlns="http://maven.apache.org/POM/4.0.0"
        xmlns:xsi="http://www.w3.org/2001/XMLSchema-instance"
        xsi:schemaLocation="http://maven.apache.org/POM/4.0.0 http://maven.apache.org/xsd/maven-4.0.0.xsd">

    <modelVersion>4.0.0</modelVersion>

    <groupId>org.cloudfoundry</groupId>
    <artifactId>cloudfoundry-java-client</artifactId>
    <name>Cloud Foundry Java Client Parent</name>
    <description>A Java language binding for interacting with a Cloud Foundry instance</description>
    <version>4.5.0.BUILD-SNAPSHOT</version>
    <packaging>pom</packaging>
    <url>https://github.com/cloudfoundry/cf-java-client</url>

    <licenses>
        <license>
            <name>Apache License, Version 2.0</name>
            <url>https://www.apache.org/licenses/LICENSE-2.0</url>
        </license>
    </licenses>

    <scm>
        <url>https://github.com/cloudfoundry/cf-java-client</url>
    </scm>

    <developers>
        <developer>
            <name>Pivotal</name>
            <email>info@pivotal.io</email>
            <organization>Pivotal Software, Inc.</organization>
            <organizationUrl>https://www.cloudfoundry.org</organizationUrl>
        </developer>
    </developers>

    <modules>
        <module>cloudfoundry-client</module>
        <module>cloudfoundry-client-reactor</module>
        <module>cloudfoundry-operations</module>
        <module>cloudfoundry-util</module>
    </modules>

    <properties>
        <commons-compress.version>1.20</commons-compress.version>
<<<<<<< HEAD
        <dependencies.version>2.2.4.RELEASE</dependencies.version>
=======
        <dependencies.version>2.1.13.RELEASE</dependencies.version>
>>>>>>> fc1f8977
        <evo-inflector.version>1.2.2</evo-inflector.version>
        <immutables.version>2.8.3</immutables.version>
        <java-semver.version>0.9.0</java-semver.version>
        <jjwt.version>0.9.1</jjwt.version>
        <okhttp3.version>3.14.7</okhttp3.version>
        <project.build.sourceEncoding>UTF-8</project.build.sourceEncoding>
        <wire.version>2.2.0</wire.version>
    </properties>

    <dependencyManagement>
        <dependencies>
            <dependency>
                <groupId>org.springframework.boot</groupId>
                <artifactId>spring-boot-dependencies</artifactId>
                <version>${dependencies.version}</version>
                <type>pom</type>
                <scope>import</scope>
            </dependency>

            <dependency>
                <groupId>com.github.zafarkhaja</groupId>
                <artifactId>java-semver</artifactId>
                <version>${java-semver.version}</version>
            </dependency>
            <dependency>
                <groupId>com.squareup.okhttp3</groupId>
                <artifactId>mockwebserver</artifactId>
                <version>${okhttp3.version}</version>
            </dependency>
            <dependency>
                <groupId>com.squareup.wire</groupId>
                <artifactId>wire-runtime</artifactId>
                <version>${wire.version}</version>
            </dependency>
            <dependency>
                <groupId>io.jsonwebtoken</groupId>
                <artifactId>jjwt</artifactId>
                <version>${jjwt.version}</version>
            </dependency>
            <dependency>
                <groupId>org.apache.commons</groupId>
                <artifactId>commons-compress</artifactId>
                <version>${commons-compress.version}</version>
            </dependency>
            <dependency>
                <groupId>org.atteo</groupId>
                <artifactId>evo-inflector</artifactId>
                <version>${evo-inflector.version}</version>
            </dependency>
            <dependency>
                <groupId>org.immutables</groupId>
                <artifactId>value</artifactId>
                <version>${immutables.version}</version>
            </dependency>
        </dependencies>
    </dependencyManagement>

    <build>
        <pluginManagement>
            <plugins>
                <plugin>
                    <groupId>com.squareup.wire</groupId>
                    <artifactId>wire-maven-plugin</artifactId>
                    <version>2.2.0</version>
                    <executions>
                        <execution>
                            <phase>generate-sources</phase>
                            <goals>
                                <goal>generate-sources</goal>
                            </goals>
                        </execution>
                    </executions>
                </plugin>
                <plugin>
                    <groupId>org.apache.maven.plugins</groupId>
                    <artifactId>maven-compiler-plugin</artifactId>
                    <version>3.8.1</version>
                    <configuration>
                        <compilerArgs>
                            <arg>-Werror</arg>
                            <arg>-Xlint:all</arg>
                            <arg>-Xlint:-options</arg>
                            <arg>-Xlint:-processing</arg>
                            <arg>-Xlint:-serial</arg>
                        </compilerArgs>
                        <showWarnings>true</showWarnings>
                        <source>1.8</source>
                        <target>1.8</target>
                    </configuration>
                </plugin>
                <plugin>
                    <groupId>org.apache.maven.plugins</groupId>
                    <artifactId>maven-deploy-plugin</artifactId>
                    <version>2.8.2</version>
                </plugin>
                <plugin>
                    <groupId>org.apache.maven.plugins</groupId>
                    <artifactId>maven-javadoc-plugin</artifactId>
                    <version>3.1.1</version>
                    <configuration>
                        <links>
                            <link>https://projectreactor.io/docs/core/release/api/</link>
                        </links>
                        <quiet>true</quiet>
                    </configuration>
                    <executions>
                        <execution>
                            <id>attach-javadocs</id>
                            <goals>
                                <goal>jar</goal>
                            </goals>
                        </execution>
                    </executions>
                </plugin>
                <plugin>
                    <groupId>org.apache.maven.plugins</groupId>
                    <artifactId>maven-source-plugin</artifactId>
                    <version>3.2.1</version>
                    <executions>
                        <execution>
                            <id>attach-sources</id>
                            <goals>
                                <goal>jar</goal>
                            </goals>
                        </execution>
                    </executions>
                </plugin>
                <plugin>
                    <groupId>org.apache.maven.plugins</groupId>
                    <artifactId>maven-surefire-plugin</artifactId>
                    <version>2.22.2</version>
                    <configuration>
                        <runOrder>random</runOrder>
                    </configuration>
                </plugin>
            </plugins>
        </pluginManagement>

        <plugins>
            <plugin>
                <groupId>org.jfrog.buildinfo</groupId>
                <artifactId>artifactory-maven-plugin</artifactId>
                <version>2.7.0</version>
                <inherited>false</inherited>
                <executions>
                    <execution>
                        <id>build-info</id>
                        <goals>
                            <goal>publish</goal>
                        </goals>
                        <configuration>
                            <publisher>
                                <contextUrl>https://repo.spring.io</contextUrl>
                                <username>{{ARTIFACTORY_USERNAME}}</username>
                                <password>{{ARTIFACTORY_PASSWORD}}</password>
                                <repoKey>{{ARTIFACTORY_REPO_KEY|"libs-release-local"}}</repoKey>
                                <snapshotRepoKey>{{ARTIFACTORY_SNAPSHOT_REPO_KEY|"libs-snapshot-local"}}</snapshotRepoKey>
                                <excludePatterns>*-tests.jar</excludePatterns>
                            </publisher>
                        </configuration>
                    </execution>
                </executions>
            </plugin>
        </plugins>
    </build>

    <pluginRepositories>
        <pluginRepository>
            <snapshots>
                <enabled>false</enabled>
            </snapshots>
            <id>central</id>
            <name>bintray-plugins</name>
            <url>https://jcenter.bintray.com</url>
        </pluginRepository>
    </pluginRepositories>

    <profiles>
        <profile>
            <id>integration-test</id>

            <modules>
                <module>integration-test</module>
            </modules>

            <build>
                <plugins>
                    <plugin>
                        <groupId>org.apache.maven.plugins</groupId>
                        <artifactId>maven-surefire-plugin</artifactId>
                        <configuration>
                            <skip>true</skip>
                        </configuration>
                    </plugin>
                </plugins>
            </build>
        </profile>
        <profile>
            <id>test-service-broker</id>

            <modules>
                <module>test-service-broker</module>
            </modules>
        </profile>
    </profiles>

</project><|MERGE_RESOLUTION|>--- conflicted
+++ resolved
@@ -59,11 +59,7 @@
 
     <properties>
         <commons-compress.version>1.20</commons-compress.version>
-<<<<<<< HEAD
-        <dependencies.version>2.2.4.RELEASE</dependencies.version>
-=======
-        <dependencies.version>2.1.13.RELEASE</dependencies.version>
->>>>>>> fc1f8977
+        <dependencies.version>2.2.5.RELEASE</dependencies.version>
         <evo-inflector.version>1.2.2</evo-inflector.version>
         <immutables.version>2.8.3</immutables.version>
         <java-semver.version>0.9.0</java-semver.version>
