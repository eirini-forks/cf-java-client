<?xml version="1.0" encoding="UTF-8"?>
<!--
  ~ Copyright 2013-2019 the original author or authors.
  ~
  ~ Licensed under the Apache License, Version 2.0 (the "License");
  ~ you may not use this file except in compliance with the License.
  ~ You may obtain a copy of the License at
  ~
  ~      http://www.apache.org/licenses/LICENSE-2.0
  ~
  ~ Unless required by applicable law or agreed to in writing, software
  ~ distributed under the License is distributed on an "AS IS" BASIS,
  ~ WITHOUT WARRANTIES OR CONDITIONS OF ANY KIND, either express or implied.
  ~ See the License for the specific language governing permissions and
  ~ limitations under the License.
  -->

<project
        xmlns="http://maven.apache.org/POM/4.0.0"
        xmlns:xsi="http://www.w3.org/2001/XMLSchema-instance"
        xsi:schemaLocation="http://maven.apache.org/POM/4.0.0 http://maven.apache.org/xsd/maven-4.0.0.xsd">

    <modelVersion>4.0.0</modelVersion>

    <groupId>org.cloudfoundry</groupId>
    <artifactId>cloudfoundry-java-client</artifactId>
    <name>Cloud Foundry Java Client Parent</name>
<<<<<<< HEAD
    <version>4.0.0.BUILD-SNAPSHOT</version>
=======
    <description>A Java language binding for interacting with a Cloud Foundry instance</description>
    <version>3.18.0.BUILD-SNAPSHOT</version>
>>>>>>> c28bd642
    <packaging>pom</packaging>
    <url>https://github.com/cloudfoundry/cf-java-client</url>

    <licenses>
        <license>
            <name>Apache License, Version 2.0</name>
            <url>https://www.apache.org/licenses/LICENSE-2.0</url>
        </license>
    </licenses>

    <scm>
        <url>https://github.com/cloudfoundry/cf-java-client</url>
    </scm>

    <developers>
        <developer>
            <name>Pivotal</name>
            <email>info@pivotal.io</email>
            <organization>Pivotal Software, Inc.</organization>
            <organizationUrl>https://www.cloudfoundry.org</organizationUrl>
        </developer>
    </developers>

    <modules>
        <module>cloudfoundry-client</module>
        <module>cloudfoundry-client-reactor</module>
        <module>cloudfoundry-operations</module>
        <module>cloudfoundry-util</module>
    </modules>

    <properties>
        <commons-compress.version>1.19</commons-compress.version>
        <dependencies.version>2.2.1.RELEASE</dependencies.version>
        <evo-inflector.version>1.2.2</evo-inflector.version>
        <immutables.version>2.7.4</immutables.version>
        <java-semver.version>0.9.0</java-semver.version>
        <jjwt.version>0.9.1</jjwt.version>
        <okhttp3.version>3.14.4</okhttp3.version>
        <project.build.sourceEncoding>UTF-8</project.build.sourceEncoding>
        <wire.version>2.2.0</wire.version>
    </properties>

    <dependencyManagement>
        <dependencies>
            <dependency>
                <groupId>org.springframework.boot</groupId>
                <artifactId>spring-boot-dependencies</artifactId>
                <version>${dependencies.version}</version>
                <type>pom</type>
                <scope>import</scope>
            </dependency>

            <dependency>
                <groupId>com.github.zafarkhaja</groupId>
                <artifactId>java-semver</artifactId>
                <version>${java-semver.version}</version>
            </dependency>
            <dependency>
                <groupId>com.squareup.okhttp3</groupId>
                <artifactId>mockwebserver</artifactId>
                <version>${okhttp3.version}</version>
            </dependency>
            <dependency>
                <groupId>com.squareup.wire</groupId>
                <artifactId>wire-runtime</artifactId>
                <version>${wire.version}</version>
            </dependency>
            <dependency>
                <groupId>io.jsonwebtoken</groupId>
                <artifactId>jjwt</artifactId>
                <version>${jjwt.version}</version>
            </dependency>
            <dependency>
                <groupId>org.apache.commons</groupId>
                <artifactId>commons-compress</artifactId>
                <version>${commons-compress.version}</version>
            </dependency>
            <dependency>
                <groupId>org.atteo</groupId>
                <artifactId>evo-inflector</artifactId>
                <version>${evo-inflector.version}</version>
            </dependency>
            <dependency>
                <groupId>org.immutables</groupId>
                <artifactId>value</artifactId>
                <version>${immutables.version}</version>
            </dependency>
        </dependencies>
    </dependencyManagement>

    <build>
        <pluginManagement>
            <plugins>
                <plugin>
                    <groupId>com.squareup.wire</groupId>
                    <artifactId>wire-maven-plugin</artifactId>
                    <version>2.2.0</version>
                    <executions>
                        <execution>
                            <phase>generate-sources</phase>
                            <goals>
                                <goal>generate-sources</goal>
                            </goals>
                        </execution>
                    </executions>
                </plugin>
                <plugin>
                    <groupId>org.apache.maven.plugins</groupId>
                    <artifactId>maven-compiler-plugin</artifactId>
                    <version>3.8.0</version>
                    <configuration>
                        <compilerArgs>
                            <arg>-Werror</arg>
                            <arg>-Xlint:all</arg>
                            <arg>-Xlint:-options</arg>
                            <arg>-Xlint:-processing</arg>
                            <arg>-Xlint:-serial</arg>
                        </compilerArgs>
                        <showWarnings>true</showWarnings>
                        <source>1.8</source>
                        <target>1.8</target>
                    </configuration>
                </plugin>
                <plugin>
                    <groupId>org.apache.maven.plugins</groupId>
                    <artifactId>maven-deploy-plugin</artifactId>
                    <version>2.8.2</version>
                </plugin>
                <plugin>
                    <groupId>org.apache.maven.plugins</groupId>
                    <artifactId>maven-javadoc-plugin</artifactId>
                    <version>3.0.1</version>
                    <configuration>
                        <links>
                            <link>https://projectreactor.io/docs/core/release/api/</link>
                        </links>
                        <quiet>true</quiet>
                    </configuration>
                    <executions>
                        <execution>
                            <id>attach-javadocs</id>
                            <goals>
                                <goal>jar</goal>
                            </goals>
                        </execution>
                    </executions>
                </plugin>
                <plugin>
                    <groupId>org.apache.maven.plugins</groupId>
                    <artifactId>maven-source-plugin</artifactId>
                    <version>3.0.1</version>
                    <executions>
                        <execution>
                            <id>attach-sources</id>
                            <goals>
                                <goal>jar</goal>
                            </goals>
                        </execution>
                    </executions>
                </plugin>
                <plugin>
                    <groupId>org.apache.maven.plugins</groupId>
                    <artifactId>maven-surefire-plugin</artifactId>
                    <version>2.22.1</version>
                    <configuration>
                        <runOrder>random</runOrder>
                    </configuration>
                </plugin>
            </plugins>
        </pluginManagement>

        <plugins>
            <plugin>
                <groupId>org.jfrog.buildinfo</groupId>
                <artifactId>artifactory-maven-plugin</artifactId>
                <version>2.6.1</version>
                <inherited>false</inherited>
                <executions>
                    <execution>
                        <id>build-info</id>
                        <goals>
                            <goal>publish</goal>
                        </goals>
                        <configuration>
                            <publisher>
                                <contextUrl>https://repo.spring.io</contextUrl>
                                <username>{{ARTIFACTORY_USERNAME}}</username>
                                <password>{{ARTIFACTORY_PASSWORD}}</password>
                                <repoKey>{{ARTIFACTORY_REPO_KEY|"libs-release-local"}}</repoKey>
                                <snapshotRepoKey>{{ARTIFACTORY_SNAPSHOT_REPO_KEY|"libs-snapshot-local"}}</snapshotRepoKey>
                                <excludePatterns>*-tests.jar</excludePatterns>
                            </publisher>
                        </configuration>
                    </execution>
                </executions>
            </plugin>
        </plugins>
    </build>

    <pluginRepositories>
        <pluginRepository>
            <snapshots>
                <enabled>false</enabled>
            </snapshots>
            <id>central</id>
            <name>bintray-plugins</name>
            <url>https://jcenter.bintray.com</url>
        </pluginRepository>
    </pluginRepositories>

    <profiles>
        <profile>
            <id>integration-test</id>

            <modules>
                <module>integration-test</module>
            </modules>

            <build>
                <plugins>
                    <plugin>
                        <groupId>org.apache.maven.plugins</groupId>
                        <artifactId>maven-surefire-plugin</artifactId>
                        <configuration>
                            <skip>true</skip>
                        </configuration>
                    </plugin>
                </plugins>
            </build>
        </profile>
        <profile>
            <id>test-service-broker</id>

            <modules>
                <module>test-service-broker</module>
            </modules>
        </profile>
    </profiles>

</project><|MERGE_RESOLUTION|>--- conflicted
+++ resolved
@@ -25,12 +25,7 @@
     <groupId>org.cloudfoundry</groupId>
     <artifactId>cloudfoundry-java-client</artifactId>
     <name>Cloud Foundry Java Client Parent</name>
-<<<<<<< HEAD
     <version>4.0.0.BUILD-SNAPSHOT</version>
-=======
-    <description>A Java language binding for interacting with a Cloud Foundry instance</description>
-    <version>3.18.0.BUILD-SNAPSHOT</version>
->>>>>>> c28bd642
     <packaging>pom</packaging>
     <url>https://github.com/cloudfoundry/cf-java-client</url>
 
