--- conflicted
+++ resolved
@@ -59,19 +59,11 @@
 
     <properties>
         <commons-compress.version>1.20</commons-compress.version>
-<<<<<<< HEAD
-        <dependencies.version>2.2.7.RELEASE</dependencies.version>
-=======
-        <dependencies.version>2.1.16.RELEASE</dependencies.version>
->>>>>>> 03bd6cc4
+        <dependencies.version>2.2.9.RELEASE</dependencies.version>
         <evo-inflector.version>1.2.2</evo-inflector.version>
         <immutables.version>2.8.8</immutables.version>
         <java-semver.version>0.9.0</java-semver.version>
         <jjwt.version>0.9.1</jjwt.version>
-<<<<<<< HEAD
-=======
-        <okhttp3.version>3.14.9</okhttp3.version>
->>>>>>> 03bd6cc4
         <project.build.sourceEncoding>UTF-8</project.build.sourceEncoding>
         <wire.version>2.2.0</wire.version>
     </properties>
