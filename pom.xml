<?xml version="1.0" encoding="UTF-8"?>
<!--
  ~ Copyright 2013-2020 the original author or authors.
  ~
  ~ Licensed under the Apache License, Version 2.0 (the "License");
  ~ you may not use this file except in compliance with the License.
  ~ You may obtain a copy of the License at
  ~
  ~      http://www.apache.org/licenses/LICENSE-2.0
  ~
  ~ Unless required by applicable law or agreed to in writing, software
  ~ distributed under the License is distributed on an "AS IS" BASIS,
  ~ WITHOUT WARRANTIES OR CONDITIONS OF ANY KIND, either express or implied.
  ~ See the License for the specific language governing permissions and
  ~ limitations under the License.
  -->

<project
        xmlns="http://maven.apache.org/POM/4.0.0"
        xmlns:xsi="http://www.w3.org/2001/XMLSchema-instance"
        xsi:schemaLocation="http://maven.apache.org/POM/4.0.0 http://maven.apache.org/xsd/maven-4.0.0.xsd">

    <modelVersion>4.0.0</modelVersion>

    <groupId>org.cloudfoundry</groupId>
    <artifactId>cloudfoundry-java-client</artifactId>
    <name>Cloud Foundry Java Client Parent</name>
    <description>A Java language binding for interacting with a Cloud Foundry instance</description>
    <version>4.9.0.BUILD-SNAPSHOT</version>
    <packaging>pom</packaging>
    <url>https://github.com/cloudfoundry/cf-java-client</url>

    <licenses>
        <license>
            <name>Apache License, Version 2.0</name>
            <url>https://www.apache.org/licenses/LICENSE-2.0</url>
        </license>
    </licenses>

    <scm>
        <url>https://github.com/cloudfoundry/cf-java-client</url>
    </scm>

    <developers>
        <developer>
            <name>VMware</name>
            <email>info@vmware.com</email>
            <organization>VMware, Inc.</organization>
            <organizationUrl>https://www.cloudfoundry.org</organizationUrl>
        </developer>
    </developers>

    <modules>
        <module>cloudfoundry-client</module>
        <module>cloudfoundry-client-reactor</module>
        <module>cloudfoundry-operations</module>
        <module>cloudfoundry-util</module>
    </modules>

    <properties>
        <commons-compress.version>1.20</commons-compress.version>
<<<<<<< HEAD
        <dependencies.version>2.2.9.RELEASE</dependencies.version>
=======
        <dependencies.version>2.1.15.RELEASE</dependencies.version>
>>>>>>> 9bbebe6b
        <evo-inflector.version>1.2.2</evo-inflector.version>
        <immutables.version>2.8.8</immutables.version>
        <java-semver.version>0.9.0</java-semver.version>
        <jjwt.version>0.9.1</jjwt.version>
        <project.build.sourceEncoding>UTF-8</project.build.sourceEncoding>
        <wire.version>2.2.0</wire.version>
    </properties>

    <dependencyManagement>
        <dependencies>
            <dependency>
                <groupId>org.springframework.boot</groupId>
                <artifactId>spring-boot-dependencies</artifactId>
                <version>${dependencies.version}</version>
                <type>pom</type>
                <scope>import</scope>
            </dependency>

            <dependency>
                <groupId>com.github.zafarkhaja</groupId>
                <artifactId>java-semver</artifactId>
                <version>${java-semver.version}</version>
            </dependency>
            <dependency>
                <groupId>com.squareup.wire</groupId>
                <artifactId>wire-runtime</artifactId>
                <version>${wire.version}</version>
            </dependency>
            <dependency>
                <groupId>io.jsonwebtoken</groupId>
                <artifactId>jjwt</artifactId>
                <version>${jjwt.version}</version>
            </dependency>
            <dependency>
                <groupId>org.apache.commons</groupId>
                <artifactId>commons-compress</artifactId>
                <version>${commons-compress.version}</version>
            </dependency>
            <dependency>
                <groupId>org.atteo</groupId>
                <artifactId>evo-inflector</artifactId>
                <version>${evo-inflector.version}</version>
            </dependency>
            <dependency>
                <groupId>org.immutables</groupId>
                <artifactId>value</artifactId>
                <version>${immutables.version}</version>
            </dependency>
        </dependencies>
    </dependencyManagement>

    <build>
        <pluginManagement>
            <plugins>
                <plugin>
                    <groupId>com.squareup.wire</groupId>
                    <artifactId>wire-maven-plugin</artifactId>
                    <version>2.2.0</version>
                    <executions>
                        <execution>
                            <phase>generate-sources</phase>
                            <goals>
                                <goal>generate-sources</goal>
                            </goals>
                        </execution>
                    </executions>
                </plugin>
                <plugin>
                    <groupId>org.apache.maven.plugins</groupId>
                    <artifactId>maven-compiler-plugin</artifactId>
                    <version>3.8.1</version>
                    <configuration>
                        <compilerArgs>
                            <arg>-Werror</arg>
                            <arg>-Xlint:all</arg>
                            <arg>-Xlint:-options</arg>
                            <arg>-Xlint:-processing</arg>
                            <arg>-Xlint:-serial</arg>
                        </compilerArgs>
                        <showWarnings>true</showWarnings>
                        <source>1.8</source>
                        <target>1.8</target>
                    </configuration>
                </plugin>
                <plugin>
                    <groupId>org.apache.maven.plugins</groupId>
                    <artifactId>maven-deploy-plugin</artifactId>
                    <version>2.8.2</version>
                </plugin>
                <plugin>
                    <groupId>org.apache.maven.plugins</groupId>
                    <artifactId>maven-javadoc-plugin</artifactId>
                    <version>3.2.0</version>
                    <configuration>
                        <links>
                            <link>https://projectreactor.io/docs/core/release/api/</link>
                        </links>
                        <quiet>true</quiet>
                    </configuration>
                    <executions>
                        <execution>
                            <id>attach-javadocs</id>
                            <goals>
                                <goal>jar</goal>
                            </goals>
                        </execution>
                    </executions>
                </plugin>
                <plugin>
                    <groupId>org.apache.maven.plugins</groupId>
                    <artifactId>maven-source-plugin</artifactId>
                    <version>3.2.1</version>
                    <executions>
                        <execution>
                            <id>attach-sources</id>
                            <goals>
                                <goal>jar</goal>
                            </goals>
                        </execution>
                    </executions>
                </plugin>
                <plugin>
                    <groupId>org.apache.maven.plugins</groupId>
                    <artifactId>maven-surefire-plugin</artifactId>
                    <version>2.22.2</version>
                    <configuration>
                        <runOrder>random</runOrder>
                    </configuration>
                </plugin>
            </plugins>
        </pluginManagement>

        <plugins>
            <plugin>
                <groupId>org.jfrog.buildinfo</groupId>
                <artifactId>artifactory-maven-plugin</artifactId>
                <version>2.7.0</version>
                <inherited>false</inherited>
                <executions>
                    <execution>
                        <id>build-info</id>
                        <goals>
                            <goal>publish</goal>
                        </goals>
                        <configuration>
                            <publisher>
                                <contextUrl>https://repo.spring.io</contextUrl>
                                <username>{{ARTIFACTORY_USERNAME}}</username>
                                <password>{{ARTIFACTORY_PASSWORD}}</password>
                                <repoKey>{{ARTIFACTORY_REPO_KEY|"libs-release-local"}}</repoKey>
                                <snapshotRepoKey>{{ARTIFACTORY_SNAPSHOT_REPO_KEY|"libs-snapshot-local"}}</snapshotRepoKey>
                                <excludePatterns>*-tests.jar</excludePatterns>
                            </publisher>
                        </configuration>
                    </execution>
                </executions>
            </plugin>
        </plugins>
    </build>

    <pluginRepositories>
        <pluginRepository>
            <snapshots>
                <enabled>false</enabled>
            </snapshots>
            <id>central</id>
            <name>bintray-plugins</name>
            <url>https://jcenter.bintray.com</url>
        </pluginRepository>
    </pluginRepositories>

    <profiles>
        <profile>
            <id>integration-test</id>

            <modules>
                <module>integration-test</module>
            </modules>

            <build>
                <plugins>
                    <plugin>
                        <groupId>org.apache.maven.plugins</groupId>
                        <artifactId>maven-surefire-plugin</artifactId>
                        <configuration>
                            <skip>true</skip>
                        </configuration>
                    </plugin>
                </plugins>
            </build>
        </profile>
        <profile>
            <id>test-service-broker</id>

            <modules>
                <module>test-service-broker</module>
            </modules>
        </profile>
    </profiles>

</project><|MERGE_RESOLUTION|>--- conflicted
+++ resolved
@@ -59,11 +59,7 @@
 
     <properties>
         <commons-compress.version>1.20</commons-compress.version>
-<<<<<<< HEAD
-        <dependencies.version>2.2.9.RELEASE</dependencies.version>
-=======
-        <dependencies.version>2.1.15.RELEASE</dependencies.version>
->>>>>>> 9bbebe6b
+        <dependencies.version>2.2.8.RELEASE</dependencies.version>
         <evo-inflector.version>1.2.2</evo-inflector.version>
         <immutables.version>2.8.8</immutables.version>
         <java-semver.version>0.9.0</java-semver.version>
