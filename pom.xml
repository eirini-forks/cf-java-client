--- conflicted
+++ resolved
@@ -45,18 +45,14 @@
 
     <properties>
         <commons-compress.version>1.18</commons-compress.version>
-<<<<<<< HEAD
         <evo-inflector.version>1.2.2</evo-inflector.version>
-        <immutables.version>2.7.1</immutables.version>
-=======
         <immutables.version>2.7.3</immutables.version>
->>>>>>> 501cc13c
         <java-semver.version>0.9.0</java-semver.version>
         <jjwt.version>0.9.1</jjwt.version>
-        <okhttp3.version>3.11.0</okhttp3.version>
+        <okhttp3.version>3.12.0</okhttp3.version>
         <project.build.sourceEncoding>UTF-8</project.build.sourceEncoding>
-        <reactor-core.version>3.2.0.RELEASE</reactor-core.version>
-        <reactor-netty.version>0.8.0.RELEASE</reactor-netty.version>
+        <reactor-core.version>3.2.3.RELEASE</reactor-core.version>
+        <reactor-netty.version>0.7.12.RELEASE</reactor-netty.version>
         <wire.version>2.2.0</wire.version>
     </properties>
 
