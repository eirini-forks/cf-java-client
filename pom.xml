<?xml version="1.0" encoding="UTF-8"?>
<!--
  ~ Copyright 2013-2020 the original author or authors.
  ~
  ~ Licensed under the Apache License, Version 2.0 (the "License");
  ~ you may not use this file except in compliance with the License.
  ~ You may obtain a copy of the License at
  ~
  ~      http://www.apache.org/licenses/LICENSE-2.0
  ~
  ~ Unless required by applicable law or agreed to in writing, software
  ~ distributed under the License is distributed on an "AS IS" BASIS,
  ~ WITHOUT WARRANTIES OR CONDITIONS OF ANY KIND, either express or implied.
  ~ See the License for the specific language governing permissions and
  ~ limitations under the License.
  -->

<project
        xmlns="http://maven.apache.org/POM/4.0.0"
        xmlns:xsi="http://www.w3.org/2001/XMLSchema-instance"
        xsi:schemaLocation="http://maven.apache.org/POM/4.0.0 http://maven.apache.org/xsd/maven-4.0.0.xsd">

    <modelVersion>4.0.0</modelVersion>

    <groupId>org.cloudfoundry</groupId>
    <artifactId>cloudfoundry-java-client</artifactId>
    <name>Cloud Foundry Java Client Parent</name>
    <description>A Java language binding for interacting with a Cloud Foundry instance</description>
    <version>4.12.0.BUILD-SNAPSHOT</version>
    <packaging>pom</packaging>
    <url>https://github.com/cloudfoundry/cf-java-client</url>

    <licenses>
        <license>
            <name>Apache License, Version 2.0</name>
            <url>https://www.apache.org/licenses/LICENSE-2.0</url>
        </license>
    </licenses>

    <scm>
        <url>https://github.com/cloudfoundry/cf-java-client</url>
    </scm>

    <developers>
        <developer>
            <name>VMware</name>
            <email>info@vmware.com</email>
            <organization>VMware, Inc.</organization>
            <organizationUrl>https://www.cloudfoundry.org</organizationUrl>
        </developer>
    </developers>

    <modules>
        <module>cloudfoundry-client</module>
        <module>cloudfoundry-client-reactor</module>
        <module>cloudfoundry-operations</module>
        <module>cloudfoundry-util</module>
    </modules>

    <properties>
        <commons-compress.version>1.20</commons-compress.version>
<<<<<<< HEAD
        <dependencies.version>2.3.4.RELEASE</dependencies.version>
=======
        <dependencies.version>2.1.18.RELEASE</dependencies.version>
>>>>>>> 444a2a67
        <evo-inflector.version>1.2.2</evo-inflector.version>
        <immutables.version>2.8.8</immutables.version>
        <java-semver.version>0.9.0</java-semver.version>
        <jjwt.version>0.11.2</jjwt.version>
        <project.build.sourceEncoding>UTF-8</project.build.sourceEncoding>
        <wire.version>2.2.0</wire.version>
    </properties>

    <dependencyManagement>
        <dependencies>
            <dependency>
                <groupId>org.springframework.boot</groupId>
                <artifactId>spring-boot-dependencies</artifactId>
                <version>${dependencies.version}</version>
                <type>pom</type>
                <scope>import</scope>
            </dependency>

            <dependency>
                <groupId>com.github.zafarkhaja</groupId>
                <artifactId>java-semver</artifactId>
                <version>${java-semver.version}</version>
            </dependency>
            <dependency>
                <groupId>com.squareup.wire</groupId>
                <artifactId>wire-runtime</artifactId>
                <version>${wire.version}</version>
            </dependency>
            <dependency>
                <groupId>io.jsonwebtoken</groupId>
                <artifactId>jjwt-api</artifactId>
                <version>${jjwt.version}</version>
            </dependency>
            <dependency>
                <groupId>io.jsonwebtoken</groupId>
                <artifactId>jjwt-impl</artifactId>
                <version>${jjwt.version}</version>
                <scope>runtime</scope>
            </dependency>
            <dependency>
                <groupId>io.jsonwebtoken</groupId>
                <artifactId>jjwt-jackson</artifactId>
                <version>${jjwt.version}</version>
                <scope>runtime</scope>
            </dependency>
            <dependency>
                <groupId>org.apache.commons</groupId>
                <artifactId>commons-compress</artifactId>
                <version>${commons-compress.version}</version>
            </dependency>
            <dependency>
                <groupId>org.atteo</groupId>
                <artifactId>evo-inflector</artifactId>
                <version>${evo-inflector.version}</version>
            </dependency>
            <dependency>
                <groupId>org.immutables</groupId>
                <artifactId>value</artifactId>
                <version>${immutables.version}</version>
            </dependency>
        </dependencies>
    </dependencyManagement>

    <build>
        <pluginManagement>
            <plugins>
                <plugin>
                    <groupId>com.squareup.wire</groupId>
                    <artifactId>wire-maven-plugin</artifactId>
                    <version>2.2.0</version>
                    <executions>
                        <execution>
                            <phase>generate-sources</phase>
                            <goals>
                                <goal>generate-sources</goal>
                            </goals>
                        </execution>
                    </executions>
                </plugin>
                <plugin>
                    <groupId>org.apache.maven.plugins</groupId>
                    <artifactId>maven-compiler-plugin</artifactId>
                    <version>3.8.1</version>
                    <configuration>
                        <compilerArgs>
                            <arg>-Werror</arg>
                            <arg>-Xlint:all</arg>
                            <arg>-Xlint:-options</arg>
                            <arg>-Xlint:-processing</arg>
                            <arg>-Xlint:-serial</arg>
                        </compilerArgs>
                        <showWarnings>true</showWarnings>
                        <source>1.8</source>
                        <target>1.8</target>
                    </configuration>
                </plugin>
                <plugin>
                    <groupId>org.apache.maven.plugins</groupId>
                    <artifactId>maven-deploy-plugin</artifactId>
                    <version>2.8.2</version>
                </plugin>
                <plugin>
                    <groupId>org.apache.maven.plugins</groupId>
                    <artifactId>maven-javadoc-plugin</artifactId>
                    <version>3.2.0</version>
                    <configuration>
                        <links>
                            <link>https://projectreactor.io/docs/core/release/api/</link>
                        </links>
                        <quiet>true</quiet>
                        <source>8</source>
                    </configuration>
                    <executions>
                        <execution>
                            <id>attach-javadocs</id>
                            <goals>
                                <goal>jar</goal>
                            </goals>
                        </execution>
                    </executions>
                </plugin>
                <plugin>
                    <groupId>org.apache.maven.plugins</groupId>
                    <artifactId>maven-source-plugin</artifactId>
                    <version>3.2.1</version>
                    <executions>
                        <execution>
                            <id>attach-sources</id>
                            <goals>
                                <goal>jar</goal>
                            </goals>
                        </execution>
                    </executions>
                </plugin>
                <plugin>
                    <groupId>org.apache.maven.plugins</groupId>
                    <artifactId>maven-surefire-plugin</artifactId>
                    <version>2.22.2</version>
                    <configuration>
                        <runOrder>random</runOrder>
                    </configuration>
                </plugin>
            </plugins>
        </pluginManagement>

        <plugins>
            <plugin>
                <groupId>org.jfrog.buildinfo</groupId>
                <artifactId>artifactory-maven-plugin</artifactId>
                <version>2.7.0</version>
                <inherited>false</inherited>
                <executions>
                    <execution>
                        <id>build-info</id>
                        <goals>
                            <goal>publish</goal>
                        </goals>
                        <configuration>
                            <publisher>
                                <contextUrl>https://repo.spring.io</contextUrl>
                                <username>{{ARTIFACTORY_USERNAME}}</username>
                                <password>{{ARTIFACTORY_PASSWORD}}</password>
                                <repoKey>{{ARTIFACTORY_REPO_KEY|"libs-release-local"}}</repoKey>
                                <snapshotRepoKey>{{ARTIFACTORY_SNAPSHOT_REPO_KEY|"libs-snapshot-local"}}</snapshotRepoKey>
                                <excludePatterns>*-tests.jar</excludePatterns>
                            </publisher>
                        </configuration>
                    </execution>
                </executions>
            </plugin>
        </plugins>
    </build>

    <pluginRepositories>
        <pluginRepository>
            <snapshots>
                <enabled>false</enabled>
            </snapshots>
            <id>central</id>
            <name>bintray-plugins</name>
            <url>https://jcenter.bintray.com</url>
        </pluginRepository>
    </pluginRepositories>

    <profiles>
        <profile>
            <id>integration-test</id>

            <modules>
                <module>integration-test</module>
            </modules>

            <build>
                <plugins>
                    <plugin>
                        <groupId>org.apache.maven.plugins</groupId>
                        <artifactId>maven-surefire-plugin</artifactId>
                        <configuration>
                            <skip>true</skip>
                        </configuration>
                    </plugin>
                </plugins>
            </build>
        </profile>
        <profile>
            <id>test-service-broker</id>

            <modules>
                <module>test-service-broker</module>
            </modules>
        </profile>
    </profiles>

</project><|MERGE_RESOLUTION|>--- conflicted
+++ resolved
@@ -59,11 +59,7 @@
 
     <properties>
         <commons-compress.version>1.20</commons-compress.version>
-<<<<<<< HEAD
-        <dependencies.version>2.3.4.RELEASE</dependencies.version>
-=======
-        <dependencies.version>2.1.18.RELEASE</dependencies.version>
->>>>>>> 444a2a67
+        <dependencies.version>2.3.5.RELEASE</dependencies.version>
         <evo-inflector.version>1.2.2</evo-inflector.version>
         <immutables.version>2.8.8</immutables.version>
         <java-semver.version>0.9.0</java-semver.version>
